--- conflicted
+++ resolved
@@ -1,11 +1,6 @@
 module Nostr.Event exposing (..)
 
-<<<<<<< HEAD
-import Dict exposing (Dict)
-import Json.Decode as Decode exposing (Decoder, maybe)
-=======
 import Json.Decode as Decode exposing (Decoder)
->>>>>>> b21807f6
 import Json.Decode.Pipeline as Pipeline
 import Json.Encode as Encode
 import Nostr.Nip19 as Nip19 exposing (NAddrData, NIP19Type(..))
