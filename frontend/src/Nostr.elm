module Nostr exposing (..)

import Dict exposing (Dict)
import Http
import Json.Decode as Decode
import Nostr.Article exposing (Article, addressComponentsForArticle, addressForArticle, articleFromEvent, filterMatchesArticle, publishedTime, tagReference)
import Nostr.Blossom exposing (userServerListFromEvent)
import Nostr.BookmarkList exposing (BookmarkList, bookmarkListEvent, bookmarkListFromEvent, bookmarkListWithArticle, bookmarkListWithShortNote, bookmarkListWithoutArticle, bookmarkListWithoutShortNote, emptyBookmarkList)
import Nostr.BookmarkSet exposing (BookmarkSet, bookmarkSetFromEvent)
import Nostr.Community exposing (Community, communityDefinitionFromEvent)
import Nostr.CommunityList exposing (CommunityReference, communityListFromEvent)
import Nostr.DeletionRequest exposing (deletionRequestFromEvent)
<<<<<<< HEAD
import Nostr.Event exposing (AddressComponents, Event, EventFilter, Kind(..), Tag(..), TagReference(..), buildAddress, emptyEvent, emptyEventFilter, kindFromNumber, numberForKind, tagReferenceToString)
import Nostr.External exposing (Hooks)
=======
import Nostr.Event exposing (AddressComponents, Event, EventFilter, Kind(..), Tag(..), TagReference(..), buildAddress, emptyEvent, emptyEventFilter, informationForKind, kindFromNumber, numberForKind, tagReferenceToString)
>>>>>>> 95328350
import Nostr.FileStorageServerList exposing (fileStorageServerListFromEvent)
import Nostr.FollowList exposing (emptyFollowList, followListEvent, followListFromEvent, followListWithPubKey, followListWithoutPubKey, pubKeyIsFollower)
import Nostr.FollowSet exposing (FollowSet, followSetFromEvent)
import Nostr.Nip05 as Nip05 exposing (Nip05, Nip05String, fetchNip05Info, nip05ToString)
import Nostr.Nip11 exposing (Nip11Info, fetchNip11)
import Nostr.Nip19 exposing (NIP19Type(..))
import Nostr.Profile exposing (Profile, ProfileValidation(..), profileFromEvent)
import Nostr.Reactions exposing (Reaction, reactionFromEvent)
import Nostr.Relay exposing (Relay, RelayState(..), hostWithoutProtocol, relayUrlDecoder)
import Nostr.RelayList exposing (relayListFromEvent)
import Nostr.RelayListMetadata exposing (RelayMetadata, relayMetadataListFromEvent)
import Nostr.Repost exposing (Repost)
import Nostr.Request as Request exposing (Request, RequestData(..), RequestId, RequestState(..), relatedKindsForRequest)
import Nostr.Send exposing (SendRequest(..), SendRequestId)
import Nostr.Shared exposing (httpErrorToString)
import Nostr.ShortNote exposing (ShortNote, shortNoteFromEvent)
import Nostr.Types exposing (Address, EventId, Following(..), IncomingMessage, PubKey, RelayRole(..), RelayUrl)
import Nostr.Zaps exposing (ZapReceipt)
import Pareto
import Set exposing (Set)
import Time


type alias Model =
    { articlesByAddress : Dict Address Article
    , articlesByAuthor : Dict PubKey (List Article)
    , articlesByDate : List Article
    , articleDraftsByDate : List Article
    , articleDraftRelays : Dict EventId (Set RelayUrl)
    , bookmarkLists : Dict PubKey BookmarkList
    , bookmarkSets : Dict PubKey BookmarkSet
    , communities : Dict PubKey (List Community)
    , communityLists : Dict PubKey (List CommunityReference)
    , defaultRelays : List String
    , defaultUser : Maybe PubKey
    , deletedAddresses : Set Address
    , deletedEvents : Set EventId
    , fileStorageServerLists : Dict PubKey (List String)
    , followLists : Dict PubKey (List Following)
    , followSets : Dict PubKey (Dict String FollowSet) -- follow sets; keys pubKey / identifier
    , pubKeyByNip05 : Dict Nip05String PubKey
    , poolState : RelayState
    , profiles : Dict PubKey Nostr.Profile.Profile
    , profileValidations : Dict PubKey ProfileValidation
    , reactionsForEventId : Dict EventId (Dict PubKey Nostr.Reactions.Reaction)
    , reactionsForAddress : Dict Address (Dict PubKey Nostr.Reactions.Reaction)
    , relays : Dict String Relay
    , relayMetadataLists : Dict PubKey (List RelayMetadata)
    , relaysForPubKey : Dict PubKey (List RelayUrl)
    , reposts : Dict EventId Repost
    , searchRelayLists : Dict PubKey (List RelayUrl)
    , shortTextNotes : Dict String ShortNote
    , userServerLists : Dict PubKey (List String)
    , zapReceiptsAddress : Dict String (Dict String Nostr.Zaps.ZapReceipt)
    , zapReceiptsEvents : Dict String (Dict String Nostr.Zaps.ZapReceipt)
    , hooks : Hooks Msg
    , errors : List String
    , requests : Dict RequestId Request
    , sendRequests : Dict SendRequestId SendRequest
    , lastRequestId : RequestId
    , lastSendId : RequestId
    , lastSendRequestId : SendRequestId
    }


type Msg
    = ReceivedMessage IncomingMessage
    | Nip05FetchedForPubKey PubKey Nip05 (Result Http.Error Nip05.Nip05Data)
    | Nip05FetchedForNip05 RequestId Nip05 (Result Http.Error Nip05.Nip05Data)
    | Nip11Fetched String (Result Http.Error Nip11Info)


isAuthor : Model -> PubKey -> Bool
isAuthor model userPubKey =
    getFollowsList model Pareto.authorsKey
        |> Maybe.map (pubKeyIsFollower userPubKey)
        |> Maybe.withDefault False


isEditor : Model -> PubKey -> Bool
isEditor model userPubKey =
    getFollowsList model Pareto.editorKey
        |> Maybe.map (pubKeyIsFollower userPubKey)
        |> Maybe.withDefault False



-- the request ID will be incremented only in request when sending


createRequest : Model -> String -> List Kind -> RequestData -> Request
createRequest model description relatedKinds data =
    { id = model.lastRequestId
    , relatedKinds = relatedKinds
    , states = [ RequestCreated data ]
    , description = description
    }


addToRequest : Model -> Request -> RequestData -> ( Model, Request )
addToRequest model request data =
    let
        extendedRequest =
            { request | states = request.states ++ [ RequestCreated data ] }
    in
    ( { model | requests = Dict.insert request.id extendedRequest model.requests }, extendedRequest )


doRequest : Model -> Request -> ( Model, Cmd Msg )
doRequest model request =
    let
        -- increment request ID for next request
        newModel =
            { model | lastRequestId = model.lastRequestId + 1 }
    in
    doRequestWithId newModel request.id request



-- this function is for subsequent requests using the same request ID as a previous one


doRequestWithId : Model -> RequestId -> Request -> ( Model, Cmd Msg )
doRequestWithId model requestId request =
    let
        ( updatedModel, updatedRequestData, requestCmds ) =
            List.foldl
                (\requestState ( modelAcc, reqAcc, cmdAcc ) ->
                    case requestState of
                        RequestCreated requestData ->
                            let
                                ( requestModel, cmd ) =
                                    performRequest modelAcc request.description requestId requestData
                            in
                            ( requestModel, reqAcc ++ [ RequestSent requestData ], cmdAcc ++ [ cmd ] )

                        RequestSent _ ->
                            ( modelAcc, reqAcc ++ [ requestState ], cmdAcc )
                )
                ( model, [], [] )
                request.states

        updatedRequest =
            { request | states = updatedRequestData }

        requestCmd =
            case requestCmds of
                [] ->
                    Cmd.none

                [ cmd ] ->
                    cmd

                cmds ->
                    Cmd.batch cmds
    in
    ( { updatedModel | requests = Dict.insert requestId updatedRequest model.requests }, requestCmd )


performRequest : Model -> String -> RequestId -> RequestData -> ( Model, Cmd Msg )
performRequest model description requestId requestData =
    let
        configuredRelays =
            case model.defaultUser of
                Just pubKey ->
                    getReadRelayUrlsForPubKey model pubKey
                        |> List.map (\url -> "wss://" ++ url)

                Nothing ->
                    Pareto.defaultRelays
                        |> List.map (\url -> "wss://" ++ url)
    in
    case requestData of
        RequestArticle relays eventFilter ->
            ( model, model.hooks.requestEvents description True requestId (Maybe.withDefault [] relays ++ configuredRelays) eventFilter )

        RequestArticles eventFilter ->
            ( { model | articlesByDate = [] }
            , model.hooks.requestEvents description True requestId configuredRelays eventFilter
            )

        RequestArticlesFeed eventFilter ->
            ( { model | articlesByDate = [] }
            , model.hooks.requestEvents description False requestId configuredRelays eventFilter
            )

        RequestArticleDrafts eventFilter ->
            ( { model | articleDraftsByDate = [] }
            , model.hooks.requestEvents description False requestId configuredRelays eventFilter
            )

        RequestBookmarks eventFilter ->
            ( model, model.hooks.requestEvents description True requestId configuredRelays eventFilter )

        RequestCommunity relays eventFilter ->
            ( model, model.hooks.requestEvents description True requestId (Maybe.withDefault [] relays ++ configuredRelays) eventFilter )

        RequestDeletionRequests eventFilter ->
            ( model, model.hooks.requestEvents description True requestId configuredRelays eventFilter )

        RequestFollowSets eventFilter ->
            ( model, model.hooks.requestEvents description True requestId configuredRelays eventFilter )

        RequestMediaServerLists eventFilter ->
            ( model, model.hooks.requestEvents description True requestId configuredRelays eventFilter )

        RequestNip05AndArticle nip05 _ ->
            -- identifier not needed here, only after getting nip05 data
            ( model, fetchNip05Info (Nip05FetchedForNip05 requestId nip05) nip05 )

        RequestProfile relays eventFilter ->
            ( model, model.hooks.requestEvents description True requestId (Maybe.withDefault [] relays ++ configuredRelays) eventFilter )

        RequestProfileByNip05 nip05 ->
            ( model, fetchNip05Info (Nip05FetchedForNip05 requestId nip05) nip05 )

        RequestReactions eventFilter ->
            ( model, model.hooks.requestEvents description False requestId configuredRelays eventFilter )

        RequestRelayLists eventFilter ->
            ( model, model.hooks.requestEvents description False requestId configuredRelays eventFilter )

        RequestSubscribers eventFilter ->
            ( model, model.hooks.requestEvents description False requestId Pareto.applicationDataRelays eventFilter )

        RequestUserData eventFilter ->
            ( model, model.hooks.requestEvents description True requestId configuredRelays eventFilter )

        RequestBlossomAuth serverUrl content method ->
            ( model, model.hooks.requestBlossomAuth requestId serverUrl content method )

        RequestNip98Auth serverUrl apiUrl method ->
            ( model, model.hooks.requestNip96Auth requestId serverUrl apiUrl method )

        RequestSearchResults eventFilters ->
            ( { model | articlesByDate = [] }, model.hooks.searchEvents description True requestId (getSearchRelayUrls model model.defaultUser) eventFilters )

        RequestShortNote eventFilter ->
            ( model, model.hooks.requestEvents description True requestId configuredRelays eventFilter )


send : Model -> SendRequest -> ( Model, Cmd Msg )
send model sendRequest =
    case sendRequest of
        SendApplicationData event ->
            ( { model | lastSendRequestId = model.lastSendRequestId + 1, sendRequests = Dict.insert model.lastSendRequestId sendRequest model.sendRequests }
            , model.hooks.sendEvent model.lastSendRequestId Pareto.applicationDataRelays event
            )

        SendBookmarkListWithArticle pubKey address ->
            let
                bookmarkList =
                    getBookmarks model pubKey
                        |> Maybe.withDefault emptyBookmarkList

                event =
                    bookmarkListWithArticle bookmarkList address
                        |> bookmarkListEvent pubKey
            in
            ( { model | lastSendRequestId = model.lastSendRequestId + 1, sendRequests = Dict.insert model.lastSendRequestId sendRequest model.sendRequests }
            , model.hooks.sendEvent model.lastSendRequestId (getWriteRelayUrlsForPubKey model pubKey) event
            )

        SendBookmarkListWithoutArticle pubKey address ->
            let
                bookmarkList =
                    getBookmarks model pubKey
                        |> Maybe.withDefault emptyBookmarkList

                event =
                    bookmarkListWithoutArticle bookmarkList address
                        |> bookmarkListEvent pubKey
            in
            ( { model | lastSendRequestId = model.lastSendRequestId + 1, sendRequests = Dict.insert model.lastSendRequestId sendRequest model.sendRequests }
            , model.hooks.sendEvent model.lastSendRequestId (getWriteRelayUrlsForPubKey model pubKey) event
            )

        SendBookmarkListWithShortNote pubKey eventId ->
            let
                bookmarkList =
                    getBookmarks model pubKey
                        |> Maybe.withDefault emptyBookmarkList

                event =
                    bookmarkListWithShortNote bookmarkList eventId
                        |> bookmarkListEvent pubKey
            in
            ( { model | lastSendRequestId = model.lastSendRequestId + 1, sendRequests = Dict.insert model.lastSendRequestId sendRequest model.sendRequests }
            , model.hooks.sendEvent model.lastSendRequestId (getWriteRelayUrlsForPubKey model pubKey) event
            )

        SendBookmarkListWithoutShortNote pubKey eventId ->
            let
                bookmarkList =
                    getBookmarks model pubKey
                        |> Maybe.withDefault emptyBookmarkList

                event =
                    bookmarkListWithoutShortNote bookmarkList eventId
                        |> bookmarkListEvent pubKey
            in
            ( { model | lastSendRequestId = model.lastSendRequestId + 1, sendRequests = Dict.insert model.lastSendRequestId sendRequest model.sendRequests }
            , model.hooks.sendEvent model.lastSendRequestId (getWriteRelayUrlsForPubKey model pubKey) event
            )

        SendClientRecommendation relays event ->
            ( { model | lastSendRequestId = model.lastSendRequestId + 1, sendRequests = Dict.insert model.lastSendRequestId sendRequest model.sendRequests }
            , model.hooks.sendEvent model.lastSendRequestId relays event
            )

        SendFollowList userPubKey followList ->
            let
                event =
                    followList
                        |> followListEvent userPubKey
            in
            ( { model | lastSendRequestId = model.lastSendRequestId + 1, sendRequests = Dict.insert model.lastSendRequestId sendRequest model.sendRequests }
            , model.hooks.sendEvent model.lastSendRequestId (getWriteRelayUrlsForPubKey model userPubKey) event
            )

        SendFollowListWithPubKey userPubKey toBeFollowedPubKey ->
            let
                followList =
                    getFollowsList model userPubKey
                        |> Maybe.withDefault emptyFollowList

                event =
                    followListWithPubKey followList toBeFollowedPubKey
                        |> followListEvent userPubKey
            in
            ( { model | lastSendRequestId = model.lastSendRequestId + 1, sendRequests = Dict.insert model.lastSendRequestId sendRequest model.sendRequests }
            , model.hooks.sendEvent model.lastSendRequestId (getWriteRelayUrlsForPubKey model userPubKey) event
            )

        SendFollowListWithoutPubKey userPubKey toBeUnfollowedPubKey ->
            let
                followList =
                    getFollowsList model userPubKey
                        |> Maybe.withDefault emptyFollowList

                event =
                    followListWithoutPubKey followList toBeUnfollowedPubKey
                        |> followListEvent userPubKey
            in
            ( { model | lastSendRequestId = model.lastSendRequestId + 1, sendRequests = Dict.insert model.lastSendRequestId sendRequest model.sendRequests }
            , model.hooks.sendEvent model.lastSendRequestId (getWriteRelayUrlsForPubKey model userPubKey) event
            )

        SendHandlerInformation relays event ->
            ( { model | lastSendRequestId = model.lastSendRequestId + 1, sendRequests = Dict.insert model.lastSendRequestId sendRequest model.sendRequests }
            , model.hooks.sendEvent model.lastSendRequestId relays event
            )

        SendLongFormArticle relays event ->
            ( { model | lastSendRequestId = model.lastSendRequestId + 1, sendRequests = Dict.insert model.lastSendRequestId sendRequest model.sendRequests }
            , model.hooks.sendEvent model.lastSendRequestId relays event
            )

        SendLongFormDraft relays event ->
            ( { model | lastSendRequestId = model.lastSendRequestId + 1, sendRequests = Dict.insert model.lastSendRequestId sendRequest model.sendRequests }
            , model.hooks.sendEvent model.lastSendRequestId relays event
            )

        SendFileStorageServerList relays event ->
            ( { model | lastSendRequestId = model.lastSendRequestId + 1, sendRequests = Dict.insert model.lastSendRequestId sendRequest model.sendRequests }
            , model.hooks.sendEvent model.lastSendRequestId relays event
            )

        SendDeletionRequest relays event ->
            ( { model | lastSendRequestId = model.lastSendRequestId + 1, sendRequests = Dict.insert model.lastSendRequestId sendRequest model.sendRequests }
            , model.hooks.sendEvent model.lastSendRequestId relays event
            )

        SendReaction userPubKey eventId articlePubKey addressComponents ->
            let
                event =
                    emptyEvent userPubKey KindReaction
            in
            ( { model | lastSendRequestId = model.lastSendRequestId + 1, sendRequests = Dict.insert model.lastSendRequestId sendRequest model.sendRequests }
            , model.hooks.sendEvent model.lastSendRequestId
                (getWriteRelayUrlsForPubKey model userPubKey)
                { event
                    | content = "+"
                    , tags =
                        [ AddressTag addressComponents
                        , EventIdTag eventId
                        , PublicKeyTag articlePubKey Nothing Nothing
                        ]
                }
            )

        SendRelayList relays event ->
            ( { model | lastSendRequestId = model.lastSendRequestId + 1, sendRequests = Dict.insert model.lastSendRequestId sendRequest model.sendRequests }
            , model.hooks.sendEvent model.lastSendRequestId relays event
            )

        SendProfile relays event ->
            ( { model | lastSendRequestId = model.lastSendRequestId + 1, sendRequests = Dict.insert model.lastSendRequestId sendRequest model.sendRequests }
            , model.hooks.sendEvent model.lastSendRequestId relays event
            )


getAuthor : Model -> PubKey -> Nostr.Profile.Author
getAuthor model pubKey =
    let
        validationStatus =
            getProfileValidationStatus model pubKey
                |> Maybe.withDefault ValidationUnknown
    in
    model.profiles
        |> Dict.get pubKey
        |> Maybe.map (\profile -> Nostr.Profile.AuthorProfile profile validationStatus)
        |> Maybe.withDefault (Nostr.Profile.AuthorPubkey pubKey)


getProfileValidationStatus : Model -> PubKey -> Maybe ProfileValidation
getProfileValidationStatus model pubKey =
    Dict.get pubKey model.profileValidations


getArticle : Model -> AddressComponents -> Maybe Article
getArticle model addressComponents =
    Dict.get (buildAddress addressComponents) model.articlesByAddress


getArticlesByDate : Model -> List Article
getArticlesByDate model =
    model.articlesByDate
        |> List.filter (filterDeletedArticle model)


resetArticles : Model -> Model
resetArticles model =
    { model | articlesByDate = [] }


getArticleDraftsByDate : Model -> List Article
getArticleDraftsByDate model =
    model.articleDraftsByDate
        |> List.filter (filterDeletedArticle model)


getArticleDraftWithIdentifier : Model -> PubKey -> String -> Maybe Article
getArticleDraftWithIdentifier model pubKey identifier =
    model.articleDraftsByDate
        |> List.filter (filterDeletedArticle model)
        |> List.filter
            (\article ->
                article.author
                    == pubKey
                    && article.identifier
                    == Just identifier
            )
        |> List.head


getArticlesForAuthor : Model -> PubKey -> List Article
getArticlesForAuthor model pubKey =
    model.articlesByAuthor
        |> Dict.get pubKey
        |> Maybe.withDefault []
        |> List.filter (filterDeletedArticle model)
        |> sortArticlesByDate


filterDeletedArticle : Model -> Article -> Bool
filterDeletedArticle model article =
    Set.member article.id model.deletedEvents
        || Set.member (addressForArticle article |> Maybe.withDefault "") model.deletedAddresses
        |> not


getArticleForAddressComponents : Model -> AddressComponents -> Maybe Article
getArticleForAddressComponents model addressComponents =
    case addressComponents of
        ( KindLongFormContent, pubKey, identifier ) ->
            getArticleWithIdentifier model pubKey identifier

        ( KindDraftLongFormContent, pubKey, identifier ) ->
            getArticleDraftWithIdentifier model pubKey identifier

        _ ->
            Nothing


getArticleForNip19 : Model -> NIP19Type -> Maybe Article
getArticleForNip19 model nip19 =
    case nip19 of
        NAddr { identifier, kind, pubKey } ->
            case kindFromNumber kind of
                KindLongFormContent ->
                    getArticleWithIdentifier model pubKey identifier

                KindDraftLongFormContent ->
                    getArticleDraftWithIdentifier model pubKey identifier

                _ ->
                    Nothing

        _ ->
            Nothing


getArticleWithIdentifier : Model -> PubKey -> String -> Maybe Article
getArticleWithIdentifier model pubKey identifier =
    model.articlesByAuthor
        |> Dict.get pubKey
        |> Maybe.andThen (filterArticlesWithIdentifier identifier)


getBlossomServers : Model -> PubKey -> List String
getBlossomServers model pubKey =
    model.userServerLists
        |> Dict.get pubKey
        |> Maybe.withDefault []


getDefaultNip96Servers : Model -> PubKey -> List String
getDefaultNip96Servers model pubKey =
    if isAuthor model pubKey then
        Pareto.defaultNip96ServersAuthors

    else
        Pareto.defaultNip96ServersPublic


getNip96Servers : Model -> PubKey -> List String
getNip96Servers model pubKey =
    model.fileStorageServerLists
        |> Dict.get pubKey
        |> Maybe.withDefault []


getLastRequestId : Model -> RequestId
getLastRequestId model =
    model.lastRequestId


getLastSendRequestId : Model -> SendRequestId
getLastSendRequestId model =
    model.lastSendRequestId


filterArticlesWithIdentifier : String -> List Article -> Maybe Article
filterArticlesWithIdentifier identifier articles =
    articles
        |> List.filter (\article -> article.identifier == Just identifier)
        |> List.head


getCommunityForNip19 : Model -> NIP19Type -> Maybe Community
getCommunityForNip19 model nip19 =
    case nip19 of
        NAddr { identifier, pubKey } ->
            model.communities
                |> Dict.get pubKey
                |> Maybe.andThen (filterCommunitiesWithIdentifier identifier)

        _ ->
            Nothing


filterCommunitiesWithIdentifier : String -> List Community -> Maybe Community
filterCommunitiesWithIdentifier identifier communities =
    communities
        |> List.filter (\community -> community.dtag == Just identifier)
        |> List.head


getFollowsList : Model -> PubKey -> Maybe (List Following)
getFollowsList model pubKey =
    Dict.get pubKey model.followLists


getBookmarks : Model -> PubKey -> Maybe BookmarkList
getBookmarks model pubKey =
    Dict.get pubKey model.bookmarkLists


getReactionsForArticle : Model -> AddressComponents -> Maybe (Dict PubKey Nostr.Reactions.Reaction)
getReactionsForArticle model addressComponents =
    Dict.get (buildAddress addressComponents) model.reactionsForAddress


getRelaysForPubKey : Model -> PubKey -> List ( RelayRole, Relay )
getRelaysForPubKey model pubKey =
    let
        userRelaysFromNip05 =
            Dict.get pubKey model.relaysForPubKey
                |> Maybe.withDefault []

        userRelaysFromEvent =
            getRelayListForPubKey model pubKey

        combinedRelayList =
            userRelaysFromNip05
                |> List.map (\relayUrl -> { role = ReadWriteRelay, url = relayUrl })
                |> List.append userRelaysFromEvent
                |> relayMetadataListWithUniqueEntries
                |> List.filterMap
                    (\{ role, url } ->
                        Maybe.map
                            (\relay -> ( role, relay ))
                            (Dict.get url model.relays)
                    )
    in
    combinedRelayList



-- this function only returns the relays obtained via relay metadata list (NIP-65 / kind 10002)


getRelayListForPubKey : Model -> PubKey -> List RelayMetadata
getRelayListForPubKey model pubKey =
    Dict.get pubKey model.relayMetadataLists
        |> Maybe.withDefault []


getNip65RelaysForPubKey : Model -> PubKey -> List ( RelayRole, Relay )
getNip65RelaysForPubKey model pubKey =
    Dict.get pubKey model.relayMetadataLists
        |> Maybe.map
            (\relayList ->
                relayList
                    |> relayMetadataListWithUniqueEntries
                    |> List.filterMap
                        (\{ role, url } ->
                            Maybe.map
                                (\relay -> ( role, relay ))
                                (Dict.get url model.relays)
                        )
            )
        |> Maybe.withDefault []


getNip65ReadRelaysForPubKey : Model -> PubKey -> List Relay
getNip65ReadRelaysForPubKey model pubKey =
    getNip65RelaysForPubKey model pubKey
        |> List.filterMap
            (\( role, relay ) ->
                if role == ReadRelay || role == ReadWriteRelay then
                    Just relay

                else
                    Nothing
            )


getNip65WriteRelaysForPubKey : Model -> PubKey -> List Relay
getNip65WriteRelaysForPubKey model pubKey =
    getNip65RelaysForPubKey model pubKey
        |> List.filterMap
            (\( role, relay ) ->
                if role == WriteRelay || role == ReadWriteRelay then
                    Just relay

                else
                    Nothing
            )


getReadRelaysForPubKey : Model -> PubKey -> List Relay
getReadRelaysForPubKey model pubKey =
    getRelaysForPubKey model pubKey
        |> List.filterMap
            (\( role, relay ) ->
                if role == ReadRelay || role == ReadWriteRelay then
                    Just relay

                else
                    Nothing
            )


getReadRelayUrlsForPubKey : Model -> PubKey -> List String
getReadRelayUrlsForPubKey model pubKey =
    getReadRelaysForPubKey model pubKey
        |> List.map .urlWithoutProtocol


getWriteRelaysForPubKey : Model -> PubKey -> List Relay
getWriteRelaysForPubKey model pubKey =
    getRelaysForPubKey model pubKey
        |> List.filterMap
            (\( role, relay ) ->
                if role == WriteRelay || role == ReadWriteRelay then
                    Just relay

                else
                    Nothing
            )


getWriteRelayUrlsForPubKey : Model -> PubKey -> List String
getWriteRelayUrlsForPubKey model pubKey =
    getWriteRelaysForPubKey model pubKey
        |> List.map .urlWithoutProtocol


getDraftRelayUrls : Model -> EventId -> List String
getDraftRelayUrls model articleId =
    model.articleDraftRelays
        |> Dict.get articleId
        |> Maybe.withDefault Set.empty
        |> Set.toList


getSearchRelayUrls : Model -> Maybe PubKey -> List RelayUrl
getSearchRelayUrls model maybePubKey =
    case maybePubKey of
        Just pubKey ->
            Dict.get pubKey model.searchRelayLists
                |> Maybe.withDefault (getSearchRelayUrls model Nothing)

        Nothing ->
            case relaysWithSearchCapability model of
                [] ->
                    -- this can happen before the relays have reported their NIP-11 data
                    Pareto.defaultSearchRelays
                        |> List.map (\urlWithoutProtocol -> "wss://" ++ urlWithoutProtocol)

                relayList ->
                    relayList
                        |> List.map (\urlWithoutProtocol -> "wss://" ++ urlWithoutProtocol)


getSearchRelaysForPubKey : Model -> PubKey -> List Relay
getSearchRelaysForPubKey model pubKey =
    Dict.get pubKey model.searchRelayLists
        |> Maybe.map
            (\relayUrls ->
                relayUrls
                    |> List.map
                        (\relayUrl ->
                            Dict.get (hostWithoutProtocol relayUrl) model.relays
                                |> Maybe.withDefault { urlWithoutProtocol = relayUrl, state = RelayStateUnknown, nip11 = Nothing }
                        )
            )
        |> Maybe.withDefault []



-- filter relays that claim to support NIP-50 (Search)


relaysWithSearchCapability : Model -> List RelayUrl
relaysWithSearchCapability model =
    model.relays
        |> Dict.values
        |> List.filterMap
            (\relay ->
                relay.nip11
                    |> Maybe.andThen
                        (\nip11 ->
                            nip11.supportedNips
                                |> Maybe.andThen
                                    (\supportedNips ->
                                        if List.member 50 supportedNips then
                                            Just relay.urlWithoutProtocol

                                        else
                                            Nothing
                                    )
                        )
            )


getRelaysForRequest : Model -> Maybe RequestId -> List RelayUrl
getRelaysForRequest model maybeRequestId =
    let
        maybeRequest =
            maybeRequestId
                |> Maybe.andThen (getRequest model)

        requestUrls =
            maybeRequest
                |> Maybe.andThen Request.relaysOfRequest
                |> Maybe.withDefault []
    in
    case requestUrls of
        [] ->
            Pareto.defaultRelays

        relayUrls ->
            relayUrls


getRelayData : Model -> RelayUrl -> Maybe Relay
getRelayData model relayUrl =
    Dict.get relayUrl model.relays


getRequest : Model -> RequestId -> Maybe Request
getRequest model requestId =
    Dict.get requestId model.requests


getShortNoteById : Model -> String -> Maybe ShortNote
getShortNoteById model noteId =
    Dict.get noteId model.shortTextNotes


getShortNotes : Model -> List ShortNote
getShortNotes model =
    Dict.values model.shortTextNotes


getZapReceiptsForArticle : Model -> Article -> Maybe (Dict String Nostr.Zaps.ZapReceipt)
getZapReceiptsForArticle model article =
    let
        tagRef =
            tagReference article
    in
    case tagRef of
        TagReferenceEventId eventId ->
            Dict.get eventId model.zapReceiptsEvents

        TagReferenceCode _ ->
            Dict.get (tagReferenceToString tagRef) model.zapReceiptsAddress

        TagReferenceIdentifier _ ->
            Nothing

        TagReferencePubKey _ ->
            Nothing

        TagReferenceTag _ ->
            Nothing


getProfile : Model -> PubKey -> Maybe Profile
getProfile model pubKey =
    Dict.get pubKey model.profiles


getProfileByNip05 : Model -> Nip05 -> Maybe Profile
getProfileByNip05 model nip05 =
    getPubKeyByNip05 model nip05
        |> Maybe.andThen (getProfile model)


getPubKeyByNip05 : Model -> Nip05 -> Maybe PubKey
getPubKeyByNip05 model nip05 =
    Dict.get (nip05ToString nip05) model.pubKeyByNip05


requestCommunityPostApprovals : Model -> Community -> Cmd Msg
requestCommunityPostApprovals model community =
    eventFilterForCommunityPostApprovals community
        |> model.hooks.requestEvents "Community post approvals" False -1 []


eventFilterForCommunityPostApprovals : Community -> EventFilter
eventFilterForCommunityPostApprovals community =
    { emptyEventFilter
        | authors = Just [ community.pubKey ]
        , kinds = Just [ KindCommunityPostApproval ]
        , tagReferences = Just [ TagReferenceCode ( KindCommunityDefinition, community.pubKey, Maybe.withDefault "" community.dtag ) ]
    }


requestUserData : Model -> PubKey -> ( Model, Cmd Msg )
requestUserData model pubKey =
    let
        request =
            { emptyEventFilter
                | authors = Just [ pubKey ]
                , kinds =
                    Just
                        [ KindUserMetadata
                        , KindBlockedRelaysList
                        , KindBookmarkList
                        , KindBookmarkSets
                        , KindCommunitiesList
                        , KindFileStorageServerList
                        , KindFollows
                        , KindFollowSets
                        , KindMuteList
                        , KindRelayListMetadata
                        , KindRelayListForDMs
                        , KindRelaySets
                        , KindSearchRelaysList
                        , KindUserServerList
                        ]
            }
                -- assumption: our standard relays are good for the user's profile
                |> RequestProfile Nothing
                |> createRequest model "Related data for logged-in user" []
    in
    doRequest { model | defaultUser = Just pubKey } request


getMissingProfilePubKeys : Model -> List PubKey -> List PubKey
getMissingProfilePubKeys model pubKeys =
    pubKeys
        |> List.filterMap
            (\pubKey ->
                case getProfile model pubKey of
                    Just _ ->
                        Nothing

                    Nothing ->
                        Just pubKey
            )


eventFilterForAuthors : List String -> Maybe EventFilter
eventFilterForAuthors authors =
    if List.isEmpty authors then
        Nothing

    else
        Just
            { emptyEventFilter
                | authors = Just authors
                , kinds = Just [ KindUserMetadata ]
            }


getCommunityList : Model -> PubKey -> Maybe (List CommunityReference)
getCommunityList model pubKey =
    Dict.get pubKey model.communityLists


getInteractions : Model -> Maybe PubKey -> Article -> Nostr.Reactions.Interactions
getInteractions model maybePubKey article =
    let
        maybeAddressComponents =
            addressComponentsForArticle article
    in
    { zaps = getZapReceiptsCountForArticle model article
    , highlights = Nothing
    , reactions = getReactionsCountForArticle model article
    , reposts = Nothing
    , notes = Nothing
    , bookmarks = Maybe.map (getBookmarkListCountForAddressComponents model) maybeAddressComponents
    , isBookmarked =
        Maybe.map (isArticleBookmarked model article) maybePubKey
            |> Maybe.withDefault False
    , reaction =
        case ( maybePubKey, maybeAddressComponents ) of
            ( Just userPubKey, Just addressComponents ) ->
                getReactionForArticle model userPubKey addressComponents

            ( _, _ ) ->
                Nothing
    }


isArticleBookmarked : Model -> Article -> PubKey -> Bool
isArticleBookmarked model article pubKey =
    let
        bookmarkList =
            getBookmarks model pubKey
                |> Maybe.withDefault emptyBookmarkList
    in
    bookmarkList.articles
        |> List.filter
            (\( kind, referencedPubKey, dCode ) ->
                article.kind
                    == kind
                    && article.author
                    == referencedPubKey
                    && article.identifier
                    == Just dCode
            )
        |> List.isEmpty
        |> not


getZapReceiptsCountForArticle : Model -> Article -> Maybe Int
getZapReceiptsCountForArticle model article =
    getZapReceiptsForArticle model article
        |> Maybe.andThen
            (\receiptsDict ->
                Dict.values receiptsDict
                    |> List.foldl addZapAmount 0
                    |> Just
            )


addZapAmount : ZapReceipt -> Int -> Int
addZapAmount zapReceipt prevSum =
    zapReceipt.amount
        |> Maybe.map (\amount -> prevSum + amount)
        |> Maybe.withDefault prevSum


getBookmarkListCountForAddressComponents : Model -> AddressComponents -> Int
getBookmarkListCountForAddressComponents model addressComponents =
    model.bookmarkLists
        |> Dict.values
        |> List.map
            (\bookmarkList ->
                bookmarkList.articles
                    |> List.filter (\articleAddressComponents -> articleAddressComponents == addressComponents)
                    |> List.length
            )
        |> List.sum


getReactionsCountForArticle : Model -> Article -> Maybe Int
getReactionsCountForArticle model article =
    article
        |> addressComponentsForArticle
        |> Maybe.andThen (getReactionsForArticle model)
        |> Maybe.map Dict.size


getReactionForArticle : Model -> PubKey -> AddressComponents -> Maybe Reaction
getReactionForArticle model pubKey addressComponents =
    getReactionsForArticle model addressComponents
        |> Maybe.andThen (Dict.get pubKey)


eventFilterForDeletionRequests : List TagReference -> Maybe EventFilter
eventFilterForDeletionRequests tagsReferences =
    if List.isEmpty tagsReferences then
        Nothing

    else
        Just
            { emptyEventFilter
                | kinds = Just [ KindEventDeletionRequest ]
                , tagReferences = Just tagsReferences
            }


eventFilterForReactions : List TagReference -> Maybe EventFilter
eventFilterForReactions tagReferences =
    if List.isEmpty tagReferences then
        Nothing

    else
        Just
            { emptyEventFilter
                | kinds = Just [ KindZapReceipt, KindHighlights, KindRepost, KindShortTextNote, KindReaction, KindBookmarkList, KindBookmarkSets ]
                , tagReferences = Just tagReferences
            }


articleFromList : EventFilter -> List Article -> Maybe Article
articleFromList filter articles =
    articles
        |> List.filter (filterMatchesArticle filter)
        |> List.head


cmdBatch2 : Cmd msg -> Cmd msg -> Cmd msg
cmdBatch2 cmd1 cmd2 =
    Cmd.batch [ cmd1, cmd2 ]


empty : Model
empty =
    { articlesByAddress = Dict.empty
    , articlesByAuthor = Dict.empty
    , articlesByDate = []
    , articleDraftsByDate = []
    , articleDraftRelays = Dict.empty
    , bookmarkLists = Dict.empty
    , bookmarkSets = Dict.empty
    , communities = Dict.empty
    , communityLists = Dict.empty
    , defaultRelays = []
    , defaultUser = Nothing
    , deletedAddresses = Set.empty
    , deletedEvents = Set.empty
    , fileStorageServerLists = Dict.empty
    , hooks =
        { connect = \_ -> Cmd.none
        , receiveMessage = \_ -> Sub.none
        , requestEvents = \_ _ _ _ _ -> Cmd.none
        , requestBlossomAuth = \_ _ _ _ -> Cmd.none
        , requestNip96Auth = \_ _ _ _ -> Cmd.none
        , searchEvents = \_ _ _ _ _ -> Cmd.none
        , sendEvent = \_ _ _ -> Cmd.none
        }
    , pubKeyByNip05 = Dict.empty
    , poolState = RelayStateUnknown
    , followLists = Dict.singleton Pareto.authorsKey paretoAuthorsFollowList
    , followSets = Dict.empty
    , profiles = Dict.empty
    , profileValidations = Dict.empty
    , reactionsForEventId = Dict.empty
    , reactionsForAddress = Dict.empty
    , relayMetadataLists = Dict.empty
    , relays = Dict.empty
    , relaysForPubKey = Dict.empty
    , reposts = Dict.empty
    , searchRelayLists = Dict.empty
    , shortTextNotes = Dict.empty
    , userServerLists = Dict.empty
    , zapReceiptsAddress = Dict.empty
    , zapReceiptsEvents = Dict.empty
    , errors = []
    , requests = Dict.empty
    , sendRequests = Dict.empty
    , lastRequestId = 0
    , lastSendId = 0
    , lastSendRequestId = 0
    }


paretoAuthorsFollowList : List Following
paretoAuthorsFollowList =
    Pareto.bootstrapAuthorsList
        |> List.map
            (\( nip05, authorPubKey ) ->
                FollowingPubKey
                    { pubKey = authorPubKey
                    , relay = Just Pareto.paretoRelay
                    , petname = Just nip05
                    }
            )


init : Hooks Msg -> List String -> ( Model, Cmd Msg )
init hooks relayUrls =
    ( { empty
        | hooks = hooks
        , relays = initRelayList relayUrls
        , defaultRelays = relayUrls
      }
    , Cmd.batch
        [ hooks.connect (List.map Nostr.Relay.websocketUrl relayUrls)
        , requestRelayNip11 relayUrls
        ]
    )


requestRelayNip11 : List String -> Cmd Msg
requestRelayNip11 relayUrls =
    relayUrls
        |> List.map (\urlWithoutProtocol -> fetchNip11 (Nip11Fetched urlWithoutProtocol) urlWithoutProtocol)
        |> Cmd.batch


initRelayList : List String -> Dict String Relay
initRelayList relayUrls =
    relayUrls
        |> List.map (\urlWithoutProtocol -> ( urlWithoutProtocol, { urlWithoutProtocol = urlWithoutProtocol, state = RelayStateUnknown, nip11 = Nothing } ))
        |> Dict.fromList


update : Msg -> Model -> ( Model, Cmd Msg )
update msg model =
    case msg of
        ReceivedMessage message ->
            case message.messageType of
                "connecting" ->
                    ( { model | poolState = RelayConnecting }, Cmd.none )

                "connected" ->
                    ( { model | poolState = RelayConnected }, Cmd.none )

                "relay:notice" ->
                    ( model, Cmd.none )

                "relay:connected" ->
                    case Decode.decodeValue relayUrlDecoder message.value of
                        Ok relayUrlWithoutProtocol ->
                            ( { model | relays = Nostr.Relay.updateRelayStatus relayUrlWithoutProtocol RelayConnected model.relays }, Cmd.none )

                        Err error ->
                            ( { model | errors = Decode.errorToString error :: model.errors }, Cmd.none )

                "relay:ready" ->
                    case Decode.decodeValue relayUrlDecoder message.value of
                        Ok relayUrlWithoutProtocol ->
                            ( { model | relays = Nostr.Relay.updateRelayStatus relayUrlWithoutProtocol RelayReady model.relays }, Cmd.none )

                        Err error ->
                            ( { model | errors = Decode.errorToString error :: model.errors }, Cmd.none )

                "relay:disconnected" ->
                    case Decode.decodeValue relayUrlDecoder message.value of
                        Ok relayUrlWithoutProtocol ->
                            ( { model | relays = Nostr.Relay.updateRelayStatus relayUrlWithoutProtocol RelayDisconnected model.relays }, Cmd.none )

                        Err error ->
                            ( { model | errors = Decode.errorToString error :: model.errors }, Cmd.none )

                "profiles" ->
                    case Decode.decodeValue (Decode.list Nostr.Profile.pubkeyProfileDecoder) message.value of
                        Ok pubkeyProfiles ->
                            updateWithPubkeyProfiles model pubkeyProfiles

                        Err error ->
                            ( { model | errors = Decode.errorToString error :: model.errors }, Cmd.none )

                "zap_receipts" ->
                    case Decode.decodeValue (Decode.list Nostr.Zaps.nostrZapReceiptDecoder) message.value of
                        Ok zapReceipts ->
                            updateWithZapReceipts model zapReceipts

                        Err error ->
                            ( { model | errors = Decode.errorToString error :: model.errors }, Cmd.none )

                "events" ->
                    case
<<<<<<< HEAD
                        ( Nostr.External.decodeRequestId message.value
                        , Nostr.External.decodeEventsKind message.value
                        , Nostr.External.decodeEvents message.value
                        )
                    of
                        ( Ok requestId, Ok kind, Ok events ) ->
                            updateModelWithEvents model requestId kind events

                        ( _, _, Ok _ ) ->
=======
                        ( Decode.decodeValue (Decode.field "requestId" Decode.int) message.value
                        , Decode.decodeValue (Decode.field "kind" Decode.int) message.value
                        )
                    of
                        ( Ok requestId, Ok kindNum ) ->
                            case Decode.decodeValue (Decode.field "events" (Decode.list Nostr.Event.decodeEvent)) message.value of
                                Ok events ->
                                    updateModelWithEvents model requestId (kindFromNumber kindNum) events

                                Err errorDecodingEvents ->
                                    let
                                        kindDesc =
                                            kindNum
                                                |> kindFromNumber
                                                |> informationForKind
                                                |> .description

                                        errorMessage =
                                            "Error decoding events of kind "
                                                ++ String.fromInt kindNum
                                                ++ " ("
                                                ++ kindDesc
                                                ++ ") - request ID "
                                                ++ String.fromInt requestId
                                                ++ ": "
                                                ++ Decode.errorToString errorDecodingEvents
                                    in
                                    ( { model | errors = errorMessage :: model.errors }, Cmd.none )

                        ( _, _ ) ->
>>>>>>> 95328350
                            ( { model | errors = "Error decoding request ID or kind" :: model.errors }, Cmd.none )

                _ ->
                    ( model, Cmd.none )

        Nip05FetchedForPubKey pubKey nip05 (Ok nip05Data) ->
            let
                maybePubKeyInNip05Data =
                    Dict.get nip05.user nip05Data.names

                nip05Relays =
                    Maybe.map2
                        (\pubKeyInNip05Data relaysDict ->
                            Dict.get pubKeyInNip05Data relaysDict
                                |> Maybe.withDefault []
                        )
                        maybePubKeyInNip05Data
                        nip05Data.relays
                        |> Maybe.withDefault []

                ( validationStatus, relays ) =
                    Dict.get nip05.user nip05Data.names
                        |> Maybe.map
                            (\pubKeyInNip05Data ->
                                if pubKeyInNip05Data == pubKey then
                                    ( ValidationSucceeded, nip05Relays )

                                else
                                    -- ignore relays if pubkey doesn't match in NIP-05
                                    ( ValidationNotMatchingPubKey, [] )
                            )
                        |> Maybe.withDefault ( ValidationNameMissing, [] )

                unknownRelays =
                    relays
                        |> List.map Nostr.Relay.hostWithoutProtocol
                        |> List.filter
                            (\relay ->
                                not <| Dict.member relay model.relays
                            )

                -- don't store relays here, only response for NIP-11 request
                requestNip11Cmd =
                    requestRelayNip11 unknownRelays
            in
            ( updateProfileWithValidationStatus model pubKey validationStatus
            , requestNip11Cmd
            )

        Nip05FetchedForPubKey pubKey _ (Err error) ->
            ( updateProfileWithValidationStatus model pubKey (ValidationNetworkError error), Cmd.none )

        Nip05FetchedForNip05 requestId nip05 (Ok nip05Data) ->
            updateModelWithNip05Data model requestId nip05 nip05Data

        --       Nip05FetchedForNip05 requestId nip05 (Err (Http.BadStatus 404)) ->
        --           ( model, fetchNip05InfoDirectly (Nip05FetchedForNip05 requestId nip05) nip05 )
        Nip05FetchedForNip05 _ nip05 (Err error) ->
            ( { model | errors = ("Error fetching NIP05 data for " ++ nip05ToString nip05 ++ ": " ++ httpErrorToString error) :: model.errors }, Cmd.none )

        Nip11Fetched urlWithoutProtocol (Ok info) ->
            let
                updatedRelay =
                    Dict.get urlWithoutProtocol model.relays
                        |> Maybe.map (\relay -> { relay | nip11 = Just info })
                        |> Maybe.withDefault
                            { urlWithoutProtocol = urlWithoutProtocol
                            , state = RelayStateUnknown
                            , nip11 = Just info
                            }
            in
            ( { model | relays = Dict.insert urlWithoutProtocol updatedRelay model.relays }, Cmd.none )

        Nip11Fetched urlWithoutProtocol (Err err) ->
            let
                updatedRelay =
                    Dict.get urlWithoutProtocol model.relays
                        |> Maybe.map (\relay -> { relay | state = RelayStateNip11RequestFailed err })
                        |> Maybe.withDefault
                            { urlWithoutProtocol = urlWithoutProtocol
                            , state = RelayStateNip11RequestFailed err
                            , nip11 = Nothing
                            }
            in
            ( { model
                | errors = ("Error fetching NIP11 data for " ++ urlWithoutProtocol ++ ": " ++ httpErrorToString err) :: model.errors
                , relays = Dict.insert urlWithoutProtocol updatedRelay model.relays
              }
            , Cmd.none
            )


updateModelWithEvents : Model -> Int -> Kind -> List Event -> ( Model, Cmd Msg )
updateModelWithEvents model requestId kind events =
    case kind of
        KindBookmarkList ->
            updateModelWithBookmarkLists model events

        KindBookmarkSets ->
            updateModelWithBookmarkSets model events

        KindCommunityDefinition ->
            updateModelWithCommunityDefinitions model events

        KindCommunitiesList ->
            updateModelWithCommunityLists model events

        KindEventDeletionRequest ->
            updateModelWithDeletionRequests model events

        KindUserServerList ->
            updateModelWithUserServerLists model requestId events

        KindFileStorageServerList ->
            updateModelWithFileStorageServerLists model requestId events

        KindFollows ->
            updateModelWithFollowLists model events

        KindFollowSets ->
            updateModelWithFollowSets model events

        KindLongFormContent ->
            updateModelWithLongFormContent model requestId events

        KindDraftLongFormContent ->
            updateModelWithLongFormContentDraft model requestId events

        KindReaction ->
            updateModelWithReactions model requestId events

        KindSearchRelaysList ->
            updateModelWithSearchRelays model requestId events

        KindShortTextNote ->
            updateModelWithShortTextNotes model requestId events

        KindUserMetadata ->
            updateModelWithUserMetadata model requestId events

        KindRelayListMetadata ->
            updateModelWithRelayListMetadata model events

        _ ->
            ( model, Cmd.none )


updateModelWithBookmarkLists : Model -> List Event -> ( Model, Cmd Msg )
updateModelWithBookmarkLists model events =
    let
        -- usually there should be only one for the logged-in user
        bookmarkLists =
            events
                |> List.map bookmarkListFromEvent
                |> List.foldl
                    (\( pubKey, bookmarkList ) dict ->
                        Dict.insert pubKey bookmarkList dict
                    )
                    model.bookmarkLists
    in
    ( { model | bookmarkLists = bookmarkLists }, Cmd.none )


updateModelWithBookmarkSets : Model -> List Event -> ( Model, Cmd Msg )
updateModelWithBookmarkSets model events =
    let
        -- usually there should be only one for the logged-in user
        bookmarkSets =
            events
                |> List.map bookmarkSetFromEvent
                |> List.foldl
                    (\( pubKey, bookmarkList ) dict ->
                        Dict.insert pubKey bookmarkList dict
                    )
                    model.bookmarkSets
    in
    ( { model | bookmarkSets = bookmarkSets }, Cmd.none )


updateModelWithCommunityDefinitions : Model -> List Event -> ( Model, Cmd Msg )
updateModelWithCommunityDefinitions model events =
    let
        communityDefinitions =
            events
                |> List.map communityDefinitionFromEvent
                |> List.foldl
                    (\communityDefinition dict ->
                        Dict.insert communityDefinition.pubKey [ communityDefinition ] dict
                    )
                    model.communities
    in
    ( { model | communities = communityDefinitions }, Cmd.none )


updateModelWithCommunityLists : Model -> List Event -> ( Model, Cmd Msg )
updateModelWithCommunityLists model events =
    let
        -- usually there should be only one for the logged-in user
        communityLists =
            events
                |> List.map communityListFromEvent
                |> List.foldl
                    (\( pubKey, communityList ) dict ->
                        Dict.insert pubKey communityList dict
                    )
                    model.communityLists
    in
    ( { model | communityLists = communityLists }, Cmd.none )


updateModelWithDeletionRequests : Model -> List Event -> ( Model, Cmd Msg )
updateModelWithDeletionRequests model events =
    let
        ( deletedAddresses, deletedEventIds ) =
            events
                |> List.map deletionRequestFromEvent
                |> List.foldl
                    (\deletionRequest ( accAddresses, accEvents ) ->
                        ( Set.union accAddresses deletionRequest.addresses
                        , Set.union accEvents deletionRequest.eventIds
                        )
                    )
                    ( model.deletedAddresses, model.deletedEvents )
    in
    ( { model
        | deletedAddresses = deletedAddresses
        , deletedEvents = deletedEventIds
      }
    , Cmd.none
    )


updateModelWithUserServerLists : Model -> RequestId -> List Event -> ( Model, Cmd Msg )
updateModelWithUserServerLists model _ events =
    let
        -- usually there should be only one for the logged-in user
        userServerLists =
            events
                |> List.map userServerListFromEvent
                |> List.foldl
                    (\( pubKey, userServerList ) dict ->
                        Dict.insert pubKey userServerList dict
                    )
                    model.userServerLists
    in
    ( { model | userServerLists = userServerLists }, Cmd.none )


updateModelWithFileStorageServerLists : Model -> RequestId -> List Event -> ( Model, Cmd Msg )
updateModelWithFileStorageServerLists model _ events =
    let
        -- usually there should be only one for the logged-in user
        fileStorageServerLists =
            events
                |> List.map fileStorageServerListFromEvent
                |> List.foldl
                    (\( pubKey, fileStorageServerList ) dict ->
                        Dict.insert pubKey fileStorageServerList dict
                    )
                    model.fileStorageServerLists
    in
    ( { model | fileStorageServerLists = fileStorageServerLists }, Cmd.none )


updateModelWithLongFormContent : Model -> RequestId -> List Event -> ( Model, Cmd Msg )
updateModelWithLongFormContent model requestId events =
    let
        ( articles, newErrors ) =
            events
                |> List.map articleFromEvent
                |> List.foldl
                    (\decodingResult ( articleAcc, errors ) ->
                        case decodingResult of
                            Ok article ->
                                ( article :: articleAcc, errors )

                            Err decodingErrors ->
                                ( articleAcc, decodingErrors ++ errors )
                    )
                    ( [], [] )

        -- sort articles, newest first
        articlesByDate =
            -- important that existing articles come first so if an article is edited it replaces the existing one
            model.articlesByDate
                ++ articles
                |> List.map
                    (\article ->
                        ( Maybe.withDefault "" (addressForArticle article), article )
                    )
                -- eliminate duplicates
                |> Dict.fromList
                |> Dict.values
                |> sortArticlesByDate

        articlesByAddress =
            articles
                |> List.foldl
                    (\article dict ->
                        case addressForArticle article of
                            Just address ->
                                Dict.insert address article dict

                            Nothing ->
                                dict
                    )
                    model.articlesByAddress

        articlesByAuthor =
            articles
                |> List.foldl
                    (\article dict ->
                        case Dict.get article.author dict of
                            Just articleList ->
                                Dict.insert article.author (appendArticleToList articleList article) dict

                            Nothing ->
                                Dict.insert article.author [ article ] dict
                    )
                    model.articlesByAuthor

        maybeRequest =
            Dict.get requestId model.requests

        ( requestModel, requestCmd ) =
            case maybeRequest of
                Just request ->
                    requestRelatedKindsForArticles model articles request

                Nothing ->
                    ( model, Cmd.none )
    in
    ( { requestModel
        | articlesByAddress = articlesByAddress
        , articlesByAuthor = articlesByAuthor
        , articlesByDate = articlesByDate
        , errors = newErrors ++ model.errors
      }
    , requestCmd
    )


sortArticlesByDate : List Article -> List Article
sortArticlesByDate articles =
    articles
        |> List.sortBy
            (\article ->
                publishedTime article.createdAt article.publishedAt
                    |> Time.posixToMillis
                    |> (*) -1
            )


appendArticleToList : List Article -> Article -> List Article
appendArticleToList articleList article =
    let
        addressComponents =
            addressComponentsForArticle article

        articleIsInList =
            articleList
                |> List.filter
                    (\articleInList ->
                        addressComponents == addressComponentsForArticle articleInList
                    )
                |> List.isEmpty
                |> not
    in
    if articleIsInList then
        articleList

    else
        articleList ++ [ article ]


updateModelWithLongFormContentDraft : Model -> RequestId -> List Event -> ( Model, Cmd Msg )
updateModelWithLongFormContentDraft model requestId events =
    let
        ( articles, newErrors ) =
            events
                |> List.map articleFromEvent
                |> List.foldl
                    (\decodingResult ( articleAcc, errors ) ->
                        case decodingResult of
                            Ok article ->
                                ( article :: articleAcc, errors )

                            Err decodingErrors ->
                                ( articleAcc, decodingErrors ++ errors )
                    )
                    ( [], [] )

        -- collect relays we read them from so we can delete drafts effectively and efficiently
        articleDraftRelays =
            articles
                |> List.foldl
                    (\article acc ->
                        case ( article.relays, Dict.get article.id acc ) of
                            ( Just relayUrls, Just relaySet ) ->
                                Dict.insert article.id (Set.union relayUrls relaySet) acc

                            ( Just relayUrls, Nothing ) ->
                                Dict.insert article.id relayUrls acc

                            ( Nothing, _ ) ->
                                -- usually we should get a relay URL so this branch shouldn't be run through
                                acc
                    )
                    model.articleDraftRelays

        -- sort articles, newest first
        articleDraftsByDate =
            -- important that existing drafts come first so if a draft is saved it replaces the existing one
            model.articleDraftsByDate
                ++ articles
                |> List.map
                    (\article ->
                        ( Maybe.withDefault "" article.identifier, article )
                    )
                |> Dict.fromList
                |> Dict.toList
                |> List.map
                    (\( _, article ) ->
                        article
                    )
                |> List.sortBy
                    (\article ->
                        article.publishedAt
                            |> Maybe.map (\publishedAt -> Time.posixToMillis publishedAt * -1)
                            |> Maybe.withDefault 0
                    )

        maybeRequest =
            Dict.get requestId model.requests

        ( requestModel, requestCmd ) =
            case maybeRequest of
                Just request ->
                    requestRelatedKindsForArticles model articles request

                Nothing ->
                    ( model, Cmd.none )
    in
    ( { requestModel
        | articleDraftsByDate = articleDraftsByDate
        , articleDraftRelays = articleDraftRelays
        , errors = newErrors ++ model.errors
      }
    , requestCmd
    )


requestRelatedKindsForArticles : Model -> List Article -> Request -> ( Model, Cmd Msg )
requestRelatedKindsForArticles model articles request =
    let
        ( requestNip27Model, requestWithNip27Requests ) =
            articles
                |> List.map .nip27References
                |> List.concat
                |> appendNip27ProfileRequests model request

        maybeEventFilterForAuthorProfiles =
            articles
                |> Nostr.Article.uniqueArticleAuthors
                |> getMissingProfilePubKeys requestNip27Model
                |> eventFilterForAuthors

        ( requestProfileModel, extendedRequestProfile ) =
            case maybeEventFilterForAuthorProfiles of
                Just eventFilterForAuthorProfiles ->
                    -- TODO: add relays for request
                    eventFilterForAuthorProfiles
                        |> RequestProfile Nothing
                        |> addToRequest model requestWithNip27Requests

                Nothing ->
                    ( model, request )

        ( extendedModel, extendedRequestReactions ) =
            articles
                |> List.map Nostr.Article.tagReference
                |> eventFilterForReactions
                |> Maybe.map RequestReactions
                |> Maybe.map (addToRequest requestProfileModel extendedRequestProfile)
                |> Maybe.withDefault ( requestProfileModel, extendedRequestProfile )

        ( modelWithDeletionRequests, extendedRequestDeletionRequests ) =
            articles
                |> List.filterMap Nostr.Article.addressComponentsForArticle
                |> List.map Nostr.Event.TagReferenceCode
                |> eventFilterForDeletionRequests
                |> Maybe.map RequestDeletionRequests
                |> Maybe.map (addToRequest extendedModel extendedRequestReactions)
                |> Maybe.withDefault ( extendedModel, extendedRequestReactions )
    in
    doRequest modelWithDeletionRequests extendedRequestDeletionRequests


appendNip27ProfileRequests : Model -> Request -> List NIP19Type -> ( Model, Request )
appendNip27ProfileRequests model request nip19List =
    let
        pubKeys =
            nip19List
                |> List.filterMap
                    (\nip27Ref ->
                        case nip27Ref of
                            Npub pubKey ->
                                Just pubKey

                            Nsec _ ->
                                Nothing

                            Note _ ->
                                Nothing

                            NProfile { pubKey } ->
                                Just pubKey

                            NEvent _ ->
                                Nothing

                            NAddr _ ->
                                Nothing

                            NRelay _ ->
                                Nothing

                            Unknown _ ->
                                Nothing
                    )
                |> Set.fromList
                |> Set.toList

        maybeEventFilter =
            pubKeys
                |> getMissingProfilePubKeys model
                |> eventFilterForAuthors
    in
    case maybeEventFilter of
        Just eventFilterForProfiles ->
            -- TODO: add relays for request
            eventFilterForProfiles
                |> RequestProfile Nothing
                |> addToRequest model request

        Nothing ->
            ( model, request )


updateModelWithSearchRelays : Model -> RequestId -> List Event -> ( Model, Cmd Msg )
updateModelWithSearchRelays model _ events =
    let
        -- usually there should be only one for the logged-in user
        searchRelaysLists =
            events
                |> List.map relayListFromEvent

        relayListDict =
            searchRelaysLists
                |> List.foldl
                    (\( pubKey, relayList ) dict ->
                        Dict.insert pubKey (relayUrlListWithUniqueEntries relayList) dict
                    )
                    model.searchRelayLists

        unknownRelays =
            searchRelaysLists
                |> List.map (\( _, relayMetadataList ) -> relayMetadataList)
                |> List.concat
                |> List.map (\url -> Nostr.Relay.hostWithoutProtocol url)
                |> List.filter
                    (\relay ->
                        not <| Dict.member relay model.relays
                    )

        requestNip11Cmd =
            requestRelayNip11 unknownRelays
    in
    ( { model | searchRelayLists = relayListDict }, requestNip11Cmd )


updateModelWithReactions : Model -> RequestId -> List Event -> ( Model, Cmd Msg )
updateModelWithReactions model _ events =
    let
        reactions =
            events
                |> List.map reactionFromEvent

        reactionsForEventId =
            reactions
                |> List.foldl
                    (\reaction acc ->
                        case reaction.noteIdReactedTo of
                            Just noteId ->
                                case Dict.get noteId acc of
                                    Just dict ->
                                        Dict.insert noteId (Dict.insert reaction.pubKey reaction dict) acc

                                    Nothing ->
                                        Dict.insert noteId (Dict.singleton reaction.pubKey reaction) acc

                            _ ->
                                acc
                    )
                    model.reactionsForEventId

        reactionsForAddress =
            reactions
                |> List.foldl
                    (\reaction acc ->
                        case reaction.addressComponentsReactedTo of
                            Just addressComponents ->
                                let
                                    address =
                                        buildAddress addressComponents
                                in
                                case Dict.get address acc of
                                    Just dict ->
                                        Dict.insert address (Dict.insert reaction.pubKey reaction dict) acc

                                    Nothing ->
                                        Dict.insert address (Dict.singleton reaction.pubKey reaction) acc

                            _ ->
                                acc
                    )
                    model.reactionsForAddress
    in
    ( { model | reactionsForEventId = reactionsForEventId, reactionsForAddress = reactionsForAddress }, Cmd.none )


extendReactionsDict :
    Nostr.Reactions.Reaction
    -> Dict EventId (Dict EventId Nostr.Reactions.Reaction)
    -> Dict EventId (Dict EventId Nostr.Reactions.Reaction)
extendReactionsDict reaction reactionDict =
    case reaction.noteIdReactedTo of
        Just noteIdReactedTo ->
            reactionDict
                |> Dict.get noteIdReactedTo
                |> Maybe.map (Dict.insert reaction.id reaction)
                |> Maybe.map (\extendedReactionDict -> Dict.insert noteIdReactedTo extendedReactionDict reactionDict)
                |> Maybe.withDefault (Dict.insert noteIdReactedTo (Dict.singleton reaction.id reaction) reactionDict)

        Nothing ->
            reactionDict


updateModelWithShortTextNotes : Model -> RequestId -> List Event -> ( Model, Cmd Msg )
updateModelWithShortTextNotes model requestId events =
    let
        shortTextNotes =
            events
                |> List.map shortNoteFromEvent

        shortTextNotesDict =
            shortTextNotes
                |> List.foldl
                    (\shortNote acc ->
                        Dict.insert shortNote.id shortNote acc
                    )
                    model.shortTextNotes

        maybeRequest =
            Dict.get requestId model.requests

        ( requestModel, requestCmd ) =
            case maybeRequest of
                Just request ->
                    requestRelatedKindsForShortNotes model shortTextNotes request

                Nothing ->
                    ( model, Cmd.none )
    in
    ( { requestModel | shortTextNotes = shortTextNotesDict }, requestCmd )


requestRelatedKindsForShortNotes : Model -> List ShortNote -> Request -> ( Model, Cmd Msg )
requestRelatedKindsForShortNotes model shortNotes request =
    let
        authorPubKeys =
            shortNotes
                |> List.map .pubKey
                |> Set.fromList
                |> Set.toList

        maybeEventFilterForAuthorProfiles =
            authorPubKeys
                |> getMissingProfilePubKeys model
                |> eventFilterForAuthors

        ( requestProfileModel, extendedRequestProfile ) =
            case maybeEventFilterForAuthorProfiles of
                Just eventFilterForAuthorProfiles ->
                    -- TODO: add relays for request
                    eventFilterForAuthorProfiles
                        |> RequestProfile Nothing
                        |> addToRequest model request

                Nothing ->
                    ( model, request )

        ( extendedModel, extendedRequestReactions ) =
            shortNotes
                |> List.map Nostr.ShortNote.tagReference
                |> eventFilterForReactions
                |> Maybe.map RequestReactions
                |> Maybe.map (addToRequest requestProfileModel extendedRequestProfile)
                |> Maybe.withDefault ( requestProfileModel, extendedRequestProfile )
    in
    doRequest extendedModel extendedRequestReactions


updateModelWithUserMetadata : Model -> RequestId -> List Event -> ( Model, Cmd Msg )
updateModelWithUserMetadata model requestId events =
    let
        profiles =
            events
                |> List.filterMap profileFromEvent

        profilesSum =
            profiles
                |> List.foldl
                    (\profile dict ->
                        Dict.insert profile.pubKey profile dict
                    )
                    model.profiles

        nip05Requests =
            profiles
                |> List.filterMap
                    (\profile ->
                        Maybe.map (\nip05 -> fetchNip05Info (Nip05FetchedForPubKey profile.pubKey nip05) nip05) profile.nip05
                    )

        relatedKinds =
            Dict.get requestId model.requests
                |> relatedKindsForRequest

        ( requestModel, relatedRequestCmd ) =
            requestRelatedKindsForProfiles model profiles relatedKinds

        requests =
            relatedRequestCmd
                :: nip05Requests
                |> Cmd.batch
    in
    ( { requestModel | profiles = profilesSum }, requests )


requestRelatedKindsForProfiles : Model -> List Profile -> List Kind -> ( Model, Cmd Msg )
requestRelatedKindsForProfiles model profiles kinds =
    if List.member KindLongFormContent kinds then
        profiles
            |> List.map .pubKey
            |> requestArticlesForAuthors model

    else
        ( model, Cmd.none )


requestArticlesForAuthors : Model -> List PubKey -> ( Model, Cmd Msg )
requestArticlesForAuthors model pubKeys =
    createRequest model "Articles for authors" [] (RequestArticlesFeed { emptyEventFilter | authors = Just pubKeys, kinds = Just [ KindLongFormContent ] })
        |> doRequest model


updateModelWithRelayListMetadata : Model -> List Event -> ( Model, Cmd Msg )
updateModelWithRelayListMetadata model events =
    let
        -- usually there should be only one for the logged-in user
        relayLists =
            events
                |> List.map relayMetadataListFromEvent

        relayListDict =
            relayLists
                |> List.foldl
                    (\( pubKey, relayList ) dict ->
                        Dict.insert pubKey (relayMetadataListWithUniqueEntries relayList) dict
                    )
                    model.relayMetadataLists

        unknownRelays =
            relayLists
                |> List.map (\( _, relayMetadataList ) -> relayMetadataList)
                |> List.concat
                |> List.map (\{ url } -> Nostr.Relay.hostWithoutProtocol url)
                |> List.filter
                    (\relay ->
                        not <| Dict.member relay model.relays
                    )

        -- insert dummy entries in relays dict
        -- should be updated with NIP-11 data
        relays =
            unknownRelays
                |> List.foldl
                    (\unknownRelay acc ->
                        Dict.insert unknownRelay { nip11 = Nothing, state = RelayStateUnknown, urlWithoutProtocol = unknownRelay } acc
                    )
                    model.relays

        requestNip11Cmd =
            requestRelayNip11 unknownRelays
    in
    ( { model | relayMetadataLists = relayListDict, relays = relays }, requestNip11Cmd )


relayUrlListWithUniqueEntries : List RelayUrl -> List RelayUrl
relayUrlListWithUniqueEntries relayList =
    relayList
        |> Set.fromList
        |> Set.toList


relayMetadataListWithUniqueEntries : List RelayMetadata -> List RelayMetadata
relayMetadataListWithUniqueEntries relayList =
    relayList
        |> List.map (\relayMetadata -> ( relayMetadata.url, relayMetadata.role ))
        |> Dict.fromList
        |> Dict.toList
        |> List.map (\( url, role ) -> { url = Nostr.Relay.hostWithoutProtocol url, role = role })


updateModelWithFollowLists : Model -> List Event -> ( Model, Cmd Msg )
updateModelWithFollowLists model events =
    let
        followLists =
            events
                |> List.map followListFromEvent
                |> List.foldl
                    (\{ pubKey, following } dict ->
                        Dict.insert pubKey following dict
                    )
                    model.followLists
    in
    ( { model | followLists = followLists }, Cmd.none )


updateModelWithFollowSets : Model -> List Event -> ( Model, Cmd Msg )
updateModelWithFollowSets model events =
    let
        followSets =
            events
                |> List.filterMap followSetFromEvent
                |> List.foldl
                    (\( pubKey, followSet ) dict ->
                        case Dict.get pubKey dict of
                            Just followSetDict ->
                                Dict.insert pubKey (Dict.insert followSet.identifier followSet followSetDict) dict

                            Nothing ->
                                Dict.insert pubKey (Dict.singleton followSet.identifier followSet) dict
                    )
                    model.followSets
    in
    ( { model | followSets = followSets }, Cmd.none )


insertIntoEventsDict : Event -> Dict Int (List Event) -> Dict Int (List Event)
insertIntoEventsDict event dict =
    let
        kindNum =
            numberForKind event.kind
    in
    case Dict.get kindNum dict of
        Just events ->
            Dict.insert kindNum (event :: events) dict

        Nothing ->
            Dict.singleton kindNum [ event ]


updateModelWithNip05Data : Model -> RequestId -> Nip05 -> Nip05.Nip05Data -> ( Model, Cmd Msg )
updateModelWithNip05Data model requestId nip05 nip05Data =
    let
        modelWithValidatedNip05 =
            validateNip05 model nip05 nip05Data

        maybePubKey =
            Dict.get nip05.user nip05Data.names

        loadedProfile =
            getProfileByNip05 modelWithValidatedNip05 nip05

        maybeRequest =
            getRequest model requestId

        maybeRelays =
            nip05Data.relays
                |> Maybe.andThen
                    (\relayDict ->
                        maybePubKey
                            |> Maybe.andThen (\pubKey -> Dict.get pubKey relayDict)
                    )

        ( requestModel, requestProfileCmd ) =
            case ( loadedProfile, maybeRequest, maybePubKey ) of
                ( Nothing, Just request, Just pubKey ) ->
                    { emptyEventFilter | authors = Just [ pubKey ], kinds = Just [ KindUserMetadata ] }
                        |> RequestProfile maybeRelays
                        |> addToRequest modelWithValidatedNip05 request
                        |> (\( modelWithRequest, extendedRequest ) -> doRequest modelWithRequest extendedRequest)

                ( _, _, _ ) ->
                    ( modelWithValidatedNip05, Cmd.none )
    in
    ( requestModel, requestProfileCmd )


validateNip05 : Model -> Nip05 -> Nip05.Nip05Data -> Model
validateNip05 model nip05 nip05Data =
    let
        pubKeyInNip05Data =
            Dict.get nip05.user nip05Data.names

        loadedProfile =
            pubKeyInNip05Data
                |> Maybe.andThen (getProfile model)

        ( pubKeyForUpdate, validationStatus ) =
            case ( pubKeyInNip05Data, loadedProfile ) of
                ( Just pubKey, Just profile ) ->
                    -- profile is already loaded - update status for pubKey in profile
                    if pubKey == profile.pubKey then
                        ( Just profile.pubKey, ValidationSucceeded )

                    else
                        ( Just profile.pubKey, ValidationNotMatchingPubKey )

                ( Just _, Nothing ) ->
                    -- profile not yet loaded - load for pubKey in NIP-05 data
                    ( pubKeyInNip05Data, ValidationPending )

                ( Nothing, _ ) ->
                    -- name missing in response
                    ( Nothing, ValidationNameMissing )
    in
    case pubKeyForUpdate of
        Just pubKey ->
            updateProfileWithValidationStatus model pubKey validationStatus

        Nothing ->
            model


updateProfileWithValidationStatus : Model -> PubKey -> ProfileValidation -> Model
updateProfileWithValidationStatus model pubKey valid =
    let
        maybeProfile =
            Dict.get pubKey model.profiles

        updatedNip05Dict =
            maybeProfile
                |> Maybe.andThen .nip05
                |> Maybe.map
                    (\nip05 ->
                        Dict.insert (nip05ToString nip05) pubKey model.pubKeyByNip05
                    )
                |> Maybe.withDefault model.pubKeyByNip05
    in
    { model | profileValidations = Dict.insert pubKey valid model.profileValidations, pubKeyByNip05 = updatedNip05Dict }


updateWithPubkeyProfiles : Model -> List Nostr.Profile.PubkeyProfile -> ( Model, Cmd Msg )
updateWithPubkeyProfiles model pubkeyProfiles =
    let
        nip05Requests =
            pubkeyProfiles
                |> List.filterMap
                    (\{ pubKey, profile } ->
                        Maybe.map (\nip05 -> fetchNip05Info (Nip05FetchedForPubKey pubKey nip05) nip05) profile.nip05
                    )
                |> Cmd.batch

        profilesSum =
            pubkeyProfiles
                |> List.foldl
                    (\{ pubKey, profile } ->
                        Dict.insert pubKey profile
                    )
                    model.profiles
    in
    ( { model | profiles = profilesSum }, nip05Requests )


updateWithZapReceipts : Model -> List Nostr.Zaps.ZapReceipt -> ( Model, Cmd Msg )
updateWithZapReceipts model zapReceipts =
    let
        zapReceiptsForAddresses =
            zapReceipts
                |> List.filterMap
                    (\receipt ->
                        receipt.address
                            |> Maybe.andThen
                                (\address ->
                                    Just ( address, receipt )
                                )
                    )
                |> List.foldl addToZapReceiptDict model.zapReceiptsAddress

        zapReceiptsForEvents =
            zapReceipts
                |> List.filterMap
                    (\receipt ->
                        receipt.event
                            |> Maybe.andThen
                                (\event ->
                                    Just ( event, receipt )
                                )
                    )
                |> List.foldl addToZapReceiptDict model.zapReceiptsEvents
    in
    ( { model | zapReceiptsAddress = zapReceiptsForAddresses, zapReceiptsEvents = zapReceiptsForEvents }, Cmd.none )


addToZapReceiptDict : ( String, Nostr.Zaps.ZapReceipt ) -> Dict String (Dict String Nostr.Zaps.ZapReceipt) -> Dict String (Dict String Nostr.Zaps.ZapReceipt)
addToZapReceiptDict ( address, receipt ) receiptDict =
    let
        updatedDictForAddress =
            Dict.get address receiptDict
                |> Maybe.map (Dict.insert receipt.id receipt)
                |> Maybe.withDefault (Dict.singleton receipt.id receipt)
    in
    Dict.insert address updatedDictForAddress receiptDict


subscriptions : Model -> Sub Msg
subscriptions model =
    model.hooks.receiveMessage ReceivedMessage<|MERGE_RESOLUTION|>--- conflicted
+++ resolved
@@ -10,12 +10,8 @@
 import Nostr.Community exposing (Community, communityDefinitionFromEvent)
 import Nostr.CommunityList exposing (CommunityReference, communityListFromEvent)
 import Nostr.DeletionRequest exposing (deletionRequestFromEvent)
-<<<<<<< HEAD
-import Nostr.Event exposing (AddressComponents, Event, EventFilter, Kind(..), Tag(..), TagReference(..), buildAddress, emptyEvent, emptyEventFilter, kindFromNumber, numberForKind, tagReferenceToString)
+import Nostr.Event exposing (AddressComponents, Event, EventFilter, Kind(..), Tag(..), TagReference(..), buildAddress, emptyEvent, emptyEventFilter, informationForKind, kindFromNumber, numberForKind, tagReferenceToString)
 import Nostr.External exposing (Hooks)
-=======
-import Nostr.Event exposing (AddressComponents, Event, EventFilter, Kind(..), Tag(..), TagReference(..), buildAddress, emptyEvent, emptyEventFilter, informationForKind, kindFromNumber, numberForKind, tagReferenceToString)
->>>>>>> 95328350
 import Nostr.FileStorageServerList exposing (fileStorageServerListFromEvent)
 import Nostr.FollowList exposing (emptyFollowList, followListEvent, followListFromEvent, followListWithPubKey, followListWithoutPubKey, pubKeyIsFollower)
 import Nostr.FollowSet exposing (FollowSet, followSetFromEvent)
@@ -1218,19 +1214,8 @@
 
                 "events" ->
                     case
-<<<<<<< HEAD
                         ( Nostr.External.decodeRequestId message.value
                         , Nostr.External.decodeEventsKind message.value
-                        , Nostr.External.decodeEvents message.value
-                        )
-                    of
-                        ( Ok requestId, Ok kind, Ok events ) ->
-                            updateModelWithEvents model requestId kind events
-
-                        ( _, _, Ok _ ) ->
-=======
-                        ( Decode.decodeValue (Decode.field "requestId" Decode.int) message.value
-                        , Decode.decodeValue (Decode.field "kind" Decode.int) message.value
                         )
                     of
                         ( Ok requestId, Ok kindNum ) ->
@@ -1259,7 +1244,6 @@
                                     ( { model | errors = errorMessage :: model.errors }, Cmd.none )
 
                         ( _, _ ) ->
->>>>>>> 95328350
                             ( { model | errors = "Error decoding request ID or kind" :: model.errors }, Cmd.none )
 
                 _ ->
