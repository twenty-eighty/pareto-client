module Components.ArticleComments exposing (ArticleComments, new, view)

import BrowserEnv exposing (BrowserEnv)
import Components.InteractionButton as InteractionButton
import Components.Interactions as Interactions
import Dict exposing (Dict)
import Html.Styled as Html exposing (Html, div)
import Html.Styled.Attributes exposing (css)
import Locale exposing (Language(..))
import Nostr
import Nostr.Event exposing (Kind(..))
import Nostr.Nip22 exposing (ArticleComment, ArticleCommentComment, CommentType(..))
import Nostr.Profile exposing (ProfileValidation(..))
import Nostr.Send exposing (SendRequest(..))
<<<<<<< HEAD
import Nostr.Types exposing (EventId, LoginStatus)
=======
import Nostr.Types exposing (EventId)
import Shared.Model exposing (LoginStatus(..))
>>>>>>> dacb4ab9
import Tailwind.Utilities as Tw
import Time
import Ui.Profile
import Ui.Shared exposing (emptyHtml)
import Ui.Styles exposing (Styles, Theme, stylesForTheme)


type ArticleComments msg
    = Settings
        { nostr : Nostr.Model
        , browserEnv : BrowserEnv
        , articleComments : List ArticleComment
        , articleCommentComments : Dict EventId (List ArticleCommentComment) -- event ID is the one of the parent comment
        , interactions : Dict EventId Interactions.Model
        , toInteractionsMsg : InteractionButton.InteractionObject -> Interactions.Msg msg -> msg
        , loginStatus : LoginStatus
        , theme : Theme
        }


new :
    { nostr : Nostr.Model
    , browserEnv : BrowserEnv
    , articleComments : List ArticleComment
    , articleCommentComments : Dict EventId (List ArticleCommentComment) -- event ID is the one of the parent comment
    , interactions : Dict EventId Interactions.Model
    , toInteractionsMsg : InteractionButton.InteractionObject -> Interactions.Msg msg -> msg
    , loginStatus : LoginStatus
    , theme : Theme
    }
    -> ArticleComments msg
new props =
    Settings
        { nostr = props.nostr
        , browserEnv = props.browserEnv
        , articleComments = props.articleComments
        , articleCommentComments = props.articleCommentComments
        , interactions = props.interactions
        , toInteractionsMsg = props.toInteractionsMsg
        , loginStatus = props.loginStatus
        , theme = props.theme
        }



-- VIEW


view : ArticleComments msg -> Html msg
view articleComments =
    let
        (Settings settings) =
            articleComments
    in
    div
        [ css
            [ Tw.self_stretch
            , Tw.flex_col
            , Tw.justify_start
            , Tw.items_start
            , Tw.gap_6
            , Tw.flex
            ]
        ]
        [ {- div
                 [ css
                     [ Tw.justify_start
                     , Tw.items_center
                     , Tw.gap_3
                     , Tw.inline_flex
                     ]
                 ]
                 [ div
                     (styles.textStyleH2 ++ styles.colorStyleGrayscaleTitle)
                     [ Html.text "Comments" ]
                 ]
             ,
          -}
          div
            [ css
                [ Tw.flex_col
                , Tw.justify_end
                , Tw.items_end
                , Tw.gap_4
                , Tw.flex
                ]
            ]
            [ div
                [ css
                    [ Tw.flex
                    , Tw.flex_col
                    , Tw.justify_start
                    , Tw.items_start
                    , Tw.gap_6
                    ]
                ]
                (settings.articleComments
                    |> sortComments
                    |> List.map (viewArticleComment articleComments 0 settings.articleCommentComments)
                )
            ]
        ]


sortComments =
    List.sortBy (\comment -> -1 * Time.posixToMillis comment.createdAt)


<<<<<<< HEAD
viewArticleComment : ArticleComments msg -> Int -> Dict EventId (List ArticleCommentComment) -> ArticleComment -> Html msg
viewArticleComment articleComments level articleCommentComments articleComment =
=======
viewArticleComment : Styles msg -> BrowserEnv -> Nostr.Model -> Int -> Dict EventId (List ArticleCommentComment) -> ArticleComment -> Html msg
viewArticleComment styles browserEnv nostr _ articleCommentComments articleComment =
>>>>>>> dacb4ab9
    let
        (Settings settings) =
            articleComments

        styles =
            stylesForTheme settings.theme

        commentsOfComment =
            articleCommentComments
                |> Dict.get articleComment.eventId
                |> Maybe.withDefault []

        followLinks =
            Nostr.isAuthor nostr articleComment.pubKey

        profileDisplay =
            Nostr.getProfile settings.nostr articleComment.pubKey
                |> Maybe.map
                    (\profile ->
                        Nostr.getProfileValidationStatus settings.nostr profile.pubKey
                            |> Maybe.withDefault ValidationUnknown
                            |> Ui.Profile.viewProfileSmall styles followLinks profile
                    )
                |> Maybe.withDefault emptyHtml

        viewInteractions =
            Interactions.new
                { browserEnv = settings.browserEnv
                , model = Dict.get articleComment.eventId settings.interactions
                , toMsg = settings.toInteractionsMsg (InteractionButton.Comment articleComment.pubKey articleComment.eventId)
                , theme = settings.theme
                , interactionObject = InteractionButton.Comment articleComment.pubKey articleComment.eventId
                , nostr = settings.nostr
                , loginStatus = settings.loginStatus
                }
                |> Interactions.view
    in
    div
        [ css
            [ Tw.w_96
            ]
        ]
        [ div
            [ css
                [ Tw.flex
                , Tw.flex_row
                , Tw.items_center
                , Tw.gap_2
                , Tw.mb_2
                ]
            ]
            [ profileDisplay
            , div
                [ css
                    []
                ]
                [ Html.text <| BrowserEnv.formatDate settings.browserEnv articleComment.createdAt
                ]
            ]
        , div
            (styles.textStyleBody
                ++ styles.colorStyleGrayscaleMuted
                ++ [ css
                        [ Tw.h_auto
                        , Tw.p_4
                        , Tw.left_0
                        , Tw.top_0
                        , Tw.text_color styles.color4
                        , Tw.bg_color styles.color1
                        , Tw.rounded_xl
                        ]
                   ]
            )
            (articleComment.content
                |> String.split "\n"
                |> List.map Html.text
                |> List.intersperse (Html.br [] [])
            )
        , viewInteractions
        , div
            [ css
                [ Tw.flex
                , Tw.flex_col
                , Tw.justify_start
                , Tw.items_start
                , Tw.gap_4
                ]
            ]
            (commentsOfComment
                |> sortComments
                |> List.map (viewArticleCommentComment styles settings.browserEnv 0 articleCommentComments)
            )
        ]


viewArticleCommentComment : Styles msg -> BrowserEnv -> Int -> Dict EventId (List ArticleCommentComment) -> ArticleCommentComment -> Html msg
viewArticleCommentComment styles browserEnv level articleCommentComments articleCommentComment =
    let
        commentsOfComment =
            articleCommentComments
                |> Dict.get articleCommentComment.eventId
                |> Maybe.withDefault []
    in
    div
        [ css
            [ Tw.w_96
            , Tw.h_28
            ]
        ]
        [ div
            []
            [ Html.text <| BrowserEnv.formatDate browserEnv articleCommentComment.createdAt
            ]
        , div
            (styles.textStyleBody
                ++ styles.colorStyleGrayscaleMuted
                ++ [ css
                        [ Tw.w_96
                        , Tw.h_28
                        , Tw.p_2
                        , Tw.left_0
                        , Tw.top_0
                        , Tw.bg_color styles.color1
                        , Tw.rounded_xl
                        ]
                   ]
            )
            [ Html.text articleCommentComment.content
            , div
                [ css
                    [ Tw.flex
                    , Tw.flex_col
                    , Tw.justify_start
                    , Tw.items_start
                    , Tw.gap_4
                    ]
                ]
                (commentsOfComment
                    |> List.map (viewArticleCommentComment styles browserEnv (level + 1) articleCommentComments)
                )
            ]
        ]<|MERGE_RESOLUTION|>--- conflicted
+++ resolved
@@ -12,12 +12,7 @@
 import Nostr.Nip22 exposing (ArticleComment, ArticleCommentComment, CommentType(..))
 import Nostr.Profile exposing (ProfileValidation(..))
 import Nostr.Send exposing (SendRequest(..))
-<<<<<<< HEAD
 import Nostr.Types exposing (EventId, LoginStatus)
-=======
-import Nostr.Types exposing (EventId)
-import Shared.Model exposing (LoginStatus(..))
->>>>>>> dacb4ab9
 import Tailwind.Utilities as Tw
 import Time
 import Ui.Profile
@@ -126,13 +121,8 @@
     List.sortBy (\comment -> -1 * Time.posixToMillis comment.createdAt)
 
 
-<<<<<<< HEAD
 viewArticleComment : ArticleComments msg -> Int -> Dict EventId (List ArticleCommentComment) -> ArticleComment -> Html msg
 viewArticleComment articleComments level articleCommentComments articleComment =
-=======
-viewArticleComment : Styles msg -> BrowserEnv -> Nostr.Model -> Int -> Dict EventId (List ArticleCommentComment) -> ArticleComment -> Html msg
-viewArticleComment styles browserEnv nostr _ articleCommentComments articleComment =
->>>>>>> dacb4ab9
     let
         (Settings settings) =
             articleComments
