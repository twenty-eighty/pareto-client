--- conflicted
+++ resolved
@@ -18,13 +18,9 @@
 import Nostr.Types exposing (Following(..), PubKey)
 import Set exposing (Set)
 import Shared
-<<<<<<< HEAD
 import Tailwind.Breakpoints as Bp exposing (..)
 import Tailwind.Theme as Theme
-=======
 import Shared.Model exposing (LoginStatus)
-import Tailwind.Breakpoints as Bp
->>>>>>> 6122fc4b
 import Tailwind.Utilities as Tw
 import Time
 import Translations.Profile as Translations
