--- conflicted
+++ resolved
@@ -18,12 +18,7 @@
 import Set exposing (Set)
 import Tailwind.Utilities as Tw
 import Ui.Shared exposing (emptyHtml)
-<<<<<<< HEAD
 import Ui.Styles exposing (Theme)
-=======
-import Ui.Styles exposing (Styles, Theme, print)
->>>>>>> dacb4ab9
-
 
 
 type alias PreviewData msg =
