module Ui.Article exposing (..)

import BrowserEnv exposing (BrowserEnv)
import Components.ArticleComments as ArticleComments
import Components.Button as Button
import Components.BookmarkButton as BookmarkButton
import Components.Comment as Comment
import Components.InteractionButton as InteractionButton exposing (InteractionObject(..))
import Components.Interactions
import Components.SharingButtonDialog as SharingButtonDialog
import Components.ZapDialog as ZapDialog
import Css
import Dict exposing (Dict)
import Html.Styled as Html exposing (Html, a, article, div, h2, h3, img, summary, text)
import Html.Styled.Attributes as Attr exposing (css, href)
import Html.Styled.Events as Events exposing (..)
import I18Next
import LinkPreview exposing (LoadedContent)
import Locale
import Markdown
import Nostr
import Nostr.Article exposing (Article, addressComponentsForArticle, nip19ForArticle, publishedTime)
import Nostr.Event exposing (AddressComponents, Kind(..), Tag(..), TagReference(..))
import Nostr.Nip05 exposing (nip05ToString)
import Nostr.Nip19 as Nip19 exposing (NIP19Type(..))
import Nostr.Nip22 exposing (CommentType, ArticleComment, ArticleCommentComment)
import Nostr.Nip27 exposing (GetProfileFunction)
import Nostr.Profile exposing (Author(..), Profile, ProfileValidation(..), profileDisplayName, shortenedPubKey)
import Nostr.Relay exposing (websocketUrl)
import Nostr.Types exposing (EventId, LoginStatus, PubKey, loggedInPubKey, loggedInSigningPubKey)
import Pareto
import Route
import Route.Path
import Set
import Tailwind.Breakpoints as Bp
import Tailwind.Theme as Theme
import Tailwind.Utilities as Tw
import Time
import Translations.ArticleView as Translations
import Translations.Posts
import Ui.Interactions exposing (extendedZapRelays, viewInteractions)
import Ui.Links exposing (linkElementForProfile, linkElementForProfilePubKey)
import Ui.Profile
import Ui.Shared exposing (emptyHtml)
import Ui.Styles exposing (Styles, Theme(..), darkMode, fontFamilyInter, fontFamilyRobotoMono, fontFamilyUnbounded, print)
import Url


type alias ArticlePreviewsData msg =
    { theme : Theme
    , bookmarkButtonMsg : EventId -> BookmarkButton.Msg -> msg
    , bookmarkButtons : Dict EventId BookmarkButton.Model
    , browserEnv : BrowserEnv
    , nostr : Nostr.Model
    , loginStatus : LoginStatus
    , commenting : Maybe ( Comment.Comment msg, CommentType -> msg )
    , articleToInteractionsMsg : InteractionButton.InteractionObject -> Components.Interactions.Msg msg -> msg
    , openCommentMsg : Maybe msg
    , sharing : Maybe ( SharingButtonDialog.Model, SharingButtonDialog.Msg -> msg )
    }


type alias ArticlePreviewData msg =
    { author : Author
    , articleComments : List ArticleComment
    , articleCommentComments : Dict EventId (List ArticleCommentComment) -- event ID is the one of the parent comment
    , articleInteractions : Components.Interactions.Model
    , displayAuthor : Bool
    , loadedContent : Maybe (LoadedContent msg)
    }


linkToHashtag : String -> String
linkToHashtag hashtag =
    "/t/" ++ Url.percentEncode hashtag



-- single article


textStyleReactions : List (Html.Attribute msg)
textStyleReactions =
    [ css
        [ Tw.text_base
        , Tw.font_medium
        , Tw.tracking_normal
        ]
    , fontFamilyInter
    , Attr.style "line-height" "auto"
    ]


textStyleArticleHashtags : List (Html.Attribute msg)
textStyleArticleHashtags =
    [ css
        [ Tw.text_sm
        , Tw.font_medium
        , Tw.leading_snug
        ]
    , fontFamilyRobotoMono
    ]


textStyleArticleAuthor : List (Html.Attribute msg)
textStyleArticleAuthor =
    [ css
        [ Tw.text_sm
        , Tw.font_normal
        , Tw.leading_snug
        ]
    , fontFamilyRobotoMono
    ]


textStyleArticleDate : List (Html.Attribute msg)
textStyleArticleDate =
    [ css
        [ Tw.text_xs
        , Tw.font_normal
        , Tw.leading_tight
        ]
    , fontFamilyRobotoMono
    ]


colorStyleDate : List (Html.Attribute msg)
colorStyleDate =
    let
        styles =
            Ui.Styles.stylesForTheme ParetoTheme
    in
    [ css
        [ Tw.text_color styles.color3
        , darkMode
            [ Tw.text_color styles.color3DarkMode
            ]
        ]
    ]


colorStyleArticleHashtags : List (Html.Attribute msg)
colorStyleArticleHashtags =
    let
        styles =
            Ui.Styles.stylesForTheme ParetoTheme
    in
    [ css
        [ Tw.text_color styles.color4
        , darkMode
            [ Tw.text_color styles.color4DarkMode
            ]
        ]
    ]


viewArticle : ArticlePreviewsData msg -> ArticlePreviewData msg -> Article -> Html msg
viewArticle articlePreviewsData articlePreviewData article =
    let
        styles =
            Ui.Styles.stylesForTheme articlePreviewsData.theme

        getProfile =
            Nostr.getProfile articlePreviewsData.nostr

        maybeProfile =
            getProfile article.author

        validationStatus =
            Nostr.getProfileValidationStatus articlePreviewsData.nostr article.author
                |> Maybe.withDefault ValidationUnknown

        followLinks =
            Nostr.isAuthor articlePreviewsData.nostr article.author

        linkElement =
            maybeProfile
                |> Maybe.map (\profile -> linkElementForProfile followLinks profile validationStatus)
                |> Maybe.withDefault (linkElementForProfilePubKey followLinks article.author)

        langAttr =
            case article.language of
                Just language ->
                    [ Attr.lang (language |> Locale.languageToISOCode) ]

                Nothing ->
                    []

        contentMargins =
            [ css
                [ Tw.px_1
                , Bp.xxl
                    [ Tw.mx_28
                    ]
                , Bp.xl
                    [ Tw.mx_24
                    ]
                , Bp.lg
                    [ Tw.mx_20
                    ]
                , Bp.md
                    [ Tw.mx_10
                    ]
                , Bp.sm
                    [ Tw.px_5
                    ]
                ]
            ]

        articleRelays =
            article.relays |> Set.map websocketUrl

<<<<<<< HEAD

        interactionObject =
            InteractionButton.Article article.id ( article.kind, article.author, article.identifier |> Maybe.withDefault "" )

        previewData : Ui.Interactions.PreviewData msg
        previewData =
            { browserEnv = articlePreviewsData.browserEnv
            , loginStatus = articlePreviewsData.loginStatus
=======
        interactionsPreviewData =
            { pubKey = article.author
>>>>>>> dacb4ab9
            , maybeNip19Target = nip19ForArticle article
            , zapRelays = extendedZapRelays articleRelays articlePreviewsData.nostr (articlePreviewsData.loginStatus |> loggedInPubKey)
            , interactionsModel = articlePreviewData.articleInteractions
            , interactionObject = interactionObject
            , toInteractionsMsg = articlePreviewsData.articleToInteractionsMsg interactionObject
            , openCommentMsg = articlePreviewsData.openCommentMsg
            , nostr = articlePreviewsData.nostr
            , sharing = articlePreviewsData.sharing
            , sharingInfo = sharingInfoForArticle article articlePreviewData.author
            , translations = articlePreviewsData.browserEnv.translations
            , theme = articlePreviewsData.theme
            }
    in
    div
        [ css
            [ Tw.flex
            , Tw.flex_wrap
            , Tw.w_full
            , Tw.neg_mb_4
            , Bp.md [ Tw.mb_0 ]
            ]
        ]
        [ div
            [ css
                [ Tw.flex_1
                ]
            ]
            [ div
                [ css
                    [ Tw.relative
                    , Tw.flex
                    , Tw.flex_col
                    , Tw.items_center
                    , print
                        [ Tw.hidden
                        ]
                    ]
                ]
                [ Ui.Profile.viewBanner (getProfile article.author |> Maybe.andThen .banner)
                , div
                    [ css
                        [ Tw.absolute
                        , Tw.top_3over4
                        , Tw.z_10
                        ]
                    ]
                    [ Ui.Profile.viewProfileImage linkElement maybeProfile ValidationUnknown ]
                ]
            , Html.article
                (langAttr
                    ++ [ css
                            [ Tw.flex_col
                            , Tw.justify_start
                            , Tw.items_center
                            , Tw.gap_12
                            , Tw.inline_flex
                            , Tw.px_2
                            , Tw.my_20
                            , Tw.w_full

                            -- switch off ligatures - Inter font doesn't have ligatures
                            , Css.property "font-variant-ligatures" "none"
                            , Css.property "font-feature-settings" "\"liga\" 0"
                            , print
                                [ Tw.my_4
                                ]
                            ]
                       ]
                )
                [ div
                    [ css
                        [ Tw.self_stretch
                        , Tw.flex_col
                        , Tw.justify_center
                        , Tw.items_center
                        , Tw.gap_4
                        , Tw.flex
                        , Tw.mb_20
                        ]
                    ]
                    [ div
                        (css
                            [ Tw.flex_col
                            , Tw.justify_start
                            , Tw.items_start
                            , Tw.gap_4
                            , Tw.inline_flex
                            ]
                            :: contentMargins
                        )
                        [ div [ css [ Bp.lg [ Tw.hidden ] ] ] [ viewTags articlePreviewsData.browserEnv.translations article ]
                        , div
                            [ css
                                [ Tw.flex_col
                                , Tw.justify_start
                                , Tw.items_start
                                , Tw.gap_6
                                , Tw.flex
                                ]
                            ]
                            [ Html.h1
                                (styles.textStyleH1Article
                                    ++ styles.colorStyleGrayscaleTitle
                                    ++ [ css
                                            [ Tw.max_w_screen_sm
                                            , Bp.sm
                                                [ Tw.max_w_prose
                                                ]
                                            ]
                                       ]
                                )
                                [ text <| Maybe.withDefault "" article.title ]
                            , Html.summary
                                (styles.textStyleH2
                                    ++ styles.colorStyleGrayscaleSummary
                                    ++ [ css
                                            [ Tw.max_w_screen_sm
                                            , Bp.sm
                                                [ Tw.max_w_prose
                                                , Tw.list_none
                                                ]
                                            ]
                                       ]
                                )
                                [ text <| Maybe.withDefault "" article.summary ]
                            , viewAuthorAndDate styles followLinks articlePreviewsData.browserEnv article.publishedAt article.createdAt articlePreviewData.author
                            ]
                        ]
                    , viewArticleImage article.image
                    , div
                        (css
                            [ Tw.flex_col
                            , Tw.justify_start
                            , Tw.items_start
                            , Tw.gap_4
                            , Tw.mb_2
                            , Tw.flex
                            ]
                            :: styles.colorStyleGrayscaleMuted
                            ++ textStyleReactions
                            ++ contentMargins
                        )
<<<<<<< HEAD
                        [ viewInteractions previewData "1"
                        , viewContent styles articlePreviewData.loadedContent getProfile article.content
                        , viewInteractions previewData "2"
=======
                        [ viewInteractions styles articlePreviewsData.browserEnv interactionsPreviewData "1"
                        , viewContent styles articlePreviewData.loadedContent getProfile article.content
                        , viewInteractions styles articlePreviewsData.browserEnv interactionsPreviewData "2"
>>>>>>> dacb4ab9
                        ]
                    , case articlePreviewsData.commenting of
                        Just ( comment, _ ) ->
                            div
                                [ 
                                ]
                                [ comment
                                    |> Comment.view
                                ]

                        Nothing ->
                            emptyHtml
                    , div
                        [ css
                            [ Tw.mt_2 ]
                        ]
                        [ ArticleComments.new
                            { browserEnv = articlePreviewsData.browserEnv
                            , nostr = articlePreviewsData.nostr
                            , articleComments = articlePreviewData.articleComments
                            , articleCommentComments = articlePreviewData.articleCommentComments
                            , interactions = Dict.empty
                            , toInteractionsMsg = articlePreviewsData.articleToInteractionsMsg
                            , loginStatus = articlePreviewsData.loginStatus
                            , theme = articlePreviewsData.theme
                            }
                            |> ArticleComments.view
                        ]
                    ]
                ]
            ]
        ]


sharingInfoForArticle : Article -> Author -> SharingButtonDialog.SharingInfo
sharingInfoForArticle article author =
    { url =
        linkToArticle author article
            |> Maybe.map (\relativeUrl -> Pareto.applicationUrl ++ relativeUrl)
            |> Maybe.withDefault ""
    , title = Maybe.withDefault "" article.title
    , text = Maybe.withDefault "" article.summary
    , hashtags = article.hashtags
    }


viewArticleImage : Maybe String -> Html msg
viewArticleImage maybeImage =
    case maybeImage of
        Just image ->
            div
                [ css
                    [ Tw.relative
                    , Tw.mb_4
                    ]
                ]
                [ img
                    [ Attr.src (Ui.Links.scaledImageLink 384 image)
                    , Attr.alt "Post Image"
                    , css
                        [ Tw.rounded_lg
                        , Tw.w_full
                        , Tw.max_h_96
                        , Tw.object_cover
                        ]
                    ]
                    []
                ]

        Nothing ->
            emptyHtml


viewTitle : Styles msg -> Maybe String -> Html msg
viewTitle styles maybeTitle =
    case maybeTitle of
        Just title ->
            h3
                ([ css
                    [ Tw.text_4xl
                    , Tw.font_bold
                    , Tw.mb_2
                    ]
                 , fontFamilyUnbounded
                 ]
                    ++ styles.colorStyleGrayscaleTitle
                )
                [ text title
                ]

        Nothing ->
            emptyHtml


viewSummary : Styles msg -> Maybe String -> Html msg
viewSummary styles maybeSummary =
    case maybeSummary of
        Just summary ->
            Html.summary
                (css
                    [ Tw.text_sm
                    , Tw.mb_4
                    , Tw.list_none
                    ]
                    :: styles.colorStyleGrayscaleSummary
                )
                [ text summary ]

        Nothing ->
            emptyHtml


viewTags : I18Next.Translations -> Article -> Html msg
viewTags translations article =
    article.hashtags
        |> List.map removeHashTag
        |> List.map (viewHashTag translations)
        |> List.intersperse (text " / ")
        |> div
            (textStyleArticleHashtags ++ colorStyleArticleHashtags)


removeHashTag : String -> String
removeHashTag hashTag =
    if String.startsWith "#" hashTag then
        String.dropLeft 1 hashTag

    else
        hashTag


viewAuthorAndDate : Styles msg -> Bool -> BrowserEnv -> Maybe Time.Posix -> Time.Posix -> Nostr.Profile.Author -> Html msg
viewAuthorAndDate styles followLinks browserEnv published createdAt author =
    case author of
        Nostr.Profile.AuthorPubkey pubKey ->
            div
                [ css
                    [ Tw.flex
                    , Tw.items_center
                    , Tw.space_x_2
                    , Tw.mb_4
                    , Bp.lg [ Tw.hidden ]
                    , print
                        [ Tw.block
                        ]
                    ]
                ]
                [ Ui.Profile.viewProfilePubKey styles followLinks pubKey
                , timeParagraph styles browserEnv published createdAt
                ]

        Nostr.Profile.AuthorProfile profile validationStatus ->
            div
                [ css
                    [ Tw.flex
                    , Tw.flex_row
                    , Tw.w_full
                    , Tw.items_center
                    , Tw.space_x_2
                    , Tw.mb_4
                    , Bp.lg [ Tw.hidden ]
                    , print
                        [ Tw.block
                        ]
                    ]
                ]
                [ viewArticleProfileSmall followLinks profile validationStatus
                , div
                    [ css
                        [ Tw.h_11
                        , Tw.left_16
                        , Tw.top_1
                        ]
                    ]
                    [ div
                        (textStyleArticleAuthor
                            ++ styles.colorStyleLinks
                            ++ [ css
                                    [ Tw.left_0
                                    , Tw.top_0
                                    ]
                               ]
                        )
                        [ linkElementForProfile followLinks profile validationStatus [ text <| profileDisplayName profile.pubKey profile ] ]
                    , viewArticleTime browserEnv published createdAt
                    ]
                ]


viewArticleProfileSmall : Bool -> Profile -> ProfileValidation -> Html msg
viewArticleProfileSmall followLinks profile validationStatus =
    let
        linkElement =
            linkElementForProfile followLinks profile validationStatus
    in
    div
        [ css
            [ Tw.relative
            , Tw.w_auto
            , print
                [ Tw.hidden
                ]
            ]
        ]
        [ linkElement
            [ div
                [ css
                    [ Tw.w_12
                    ]
                ]
                [ img
                    [ Attr.src <| Ui.Profile.profilePicture 48 (Just profile)
                    , Attr.alt "Avatar"
                    , css
                        [ Tw.min_w_12
                        , Tw.min_h_12
                        , Tw.max_w_12
                        , Tw.max_h_12
                        , Tw.p_1
                        , Tw.rounded_full
                        ]
                    ]
                    []
                ]
            , div
                [ css
                    [ Tw.absolute
                    , Tw.top_0
                    , Tw.right_0
                    , Tw.w_3
                    , Tw.h_2
                    ]
                ]
                [ Ui.Profile.validationIcon 16 validationStatus ]
            ]
        ]


viewArticleTime : BrowserEnv -> Maybe Time.Posix -> Time.Posix -> Html msg
viewArticleTime browserEnv maybePublishedAt createdAt =
    div
        (textStyleArticleDate
            ++ colorStyleDate
            ++ [ css
                    [ Tw.left_0
                    , Tw.top_5
                    ]
               ]
        )
        [ text <| BrowserEnv.formatDate browserEnv (publishedTime createdAt maybePublishedAt) ]


viewContent : Styles msg -> Maybe (LoadedContent msg) -> GetProfileFunction -> String -> Html msg
viewContent styles loadedContent fnGetProfile content =
    article
        [ css
            [ Tw.flex_col
            , Tw.justify_start
            , Tw.gap_10
            , Tw.max_w_96
            , Bp.sm
                [ Tw.max_w_prose
                ]
            ]
        ]
        [ viewContentMarkdown styles loadedContent fnGetProfile content
        ]


viewContentMarkdown : Styles msg -> Maybe (LoadedContent msg) -> GetProfileFunction -> String -> Html msg
viewContentMarkdown styles loadedContent fnGetProfile content =
    case Markdown.markdownViewHtml styles loadedContent fnGetProfile content of
        Ok html ->
            html

        Err error ->
            div [] [ text <| "Error rendering Markdown: " ++ error ]


viewArticleInternal : Styles msg -> Maybe (LoadedContent msg) -> GetProfileFunction -> BrowserEnv -> Article -> Html msg
viewArticleInternal styles loadedContent fnGetProfile _ article =
    div
        [ css
            [ Tw.flex
            , Tw.items_center
            , Tw.justify_center
            , Tw.min_h_screen
            ]
        ]
        [ div
            [ css
                [ Tw.p_6
                , Tw.rounded_lg
                , Tw.shadow_lg
                , Tw.max_w_3xl
                , Bp.xxl
                    [ Tw.w_max
                    ]
                , Bp.xl
                    [ Tw.w_max
                    ]
                , Bp.lg
                    [ Tw.w_max
                    ]
                ]
            ]
            [ viewArticleImage article.image
            , div
                (styles.textStyleH1Article
                    ++ styles.colorStyleGrayscaleTitle
                    ++ [ css
                            [-- Tw.w_96
                            ]
                       ]
                )
                [ text <| Maybe.withDefault "" article.title ]
            , div
                (styles.textStyleH4Article
                    ++ styles.colorStyleGrayscaleText
                    ++ [ css
                            [-- Tw.w_96
                            ]
                       ]
                )
                [ text <| Maybe.withDefault "" article.summary ]
            , viewContent styles loadedContent fnGetProfile article.content
            ]
        ]



-- article previews


viewArticlePreviewList : ArticlePreviewsData msg -> ArticlePreviewData msg -> Article -> Html msg
viewArticlePreviewList articlePreviewsData articlePreviewData article =
    let
        styles =
            Ui.Styles.stylesForTheme articlePreviewsData.theme

        ( textWidthAttr, hashtagsHeightAttr ) =
            case article.image of
                Just _ ->
                    ( [ Tw.w_80
                      , Bp.xxl
                            [ Css.property "width" "600px"
                            ]
                      , Bp.xl
                            [ Css.property "width" "400px"
                            ]
                      , Bp.lg
                            [ Css.property "width" "340px"
                            ]
                      , Bp.md
                            [ Css.property "width" "340px"
                            ]
                      , Bp.sm
                            [ Css.property "width" "320px"
                            ]
                      ]
                    , Css.property "height" "40px"
                    )

                Nothing ->
                    ( [ Tw.w_80
                      , Bp.xxl
                            [ Css.property "width" "950px"
                            ]
                      , Bp.xl
                            [ Css.property "width" "700px"
                            ]
                      , Bp.lg
                            [ Css.property "width" "600px"
                            ]
                      , Bp.md
                            [ Css.property "width" "540px"
                            ]
                      , Bp.sm
                            [ Css.property "width" "460px"
                            ]
                      ]
                    , Css.property "height" "auto"
                    )

        summaryText =
            case article.summary of
                Just summary ->
                    if String.trim summary == "" then
                        article.content
                            |> Markdown.summaryFromContent
                            |> Maybe.withDefault ""

                    else
                        summary

                Nothing ->
                    article.content

        hasInvalidTags =
            article.otherTags
                |> List.filter
                    (\tag ->
                        case tag of
                            InvalidTag _ ->
                                True

                            _ ->
                                False
                    )
                |> List.length
                |> (\length -> length > 0)

        invalidTagIndicator =
            if articlePreviewsData.browserEnv.environment == BrowserEnv.Development && hasInvalidTags then
                div [] [ text "-> has invalid tags <-" ]

            else
                emptyHtml

        articleUrl =
            linkToArticle articlePreviewData.author article

        followLinks =
            Nostr.isAuthor articlePreviewsData.nostr article.author
    in
    div
        (css
            [ Tw.pb_6
            , Tw.border_b
            , Tw.flex
            , Tw.flex_col
            , Tw.justify_start
            , Tw.gap_3
            , Tw.px_6
            , Bp.xxl
                [ Css.property "width" "1024px"
                ]
            , Bp.xl
                [ Css.property "width" "800px"
                ]
            , Bp.lg
                [ Css.property "width" "720px"
                ]
            , Bp.md
                [ Css.property "width" "640px"
                ]
            , Bp.sm
                [ Tw.h_auto
                , Css.property "width" "550px"
                ]
            ]
            :: styles.colorStyleBorders
        )
        [ viewAuthorAndDatePreview articlePreviewsData articlePreviewData article
        , invalidTagIndicator
        , div
            [ css
                [ Tw.self_stretch
                , Tw.justify_between
                , Tw.items_start
                , Tw.flex
                , Tw.flex_col
                , Tw.gap_4
                , Bp.lg
                    [ Tw.inline_flex
                    , Tw.flex_row_reverse
                    , Tw.gap_10
                    ]
                ]
            ]
            [ previewListImage articlePreviewsData.browserEnv.translations articleUrl article
            , div
                [ css
                    [ Tw.flex_col
                    , Tw.justify_start
                    , Tw.items_start
                    , Tw.gap_4
                    , Tw.inline_flex
                    , print [ Tw.block ]
                    ]
                ]
                [ div
                    [ css
                        [ Tw.flex_col
                        , Tw.justify_start
                        , Tw.items_start
                        , Tw.gap_3
                        , Tw.flex
                        , Tw.mb_2
                        , Bp.sm
                            [ Tw.w_80
                            ]
                        ]
                    ]
                    [ viewTitlePreview articlePreviewsData.browserEnv.translations followLinks styles article.title articleUrl textWidthAttr
                    , viewListSummary styles textWidthAttr articleUrl articlePreviewsData.browserEnv.translations article summaryText
                    , viewHashTags articlePreviewsData.browserEnv.translations article.hashtags (hashtagsHeightAttr :: textWidthAttr)
                    ]
                ]
            ]
        ]


linkToArticle : Author -> Article -> Maybe String
linkToArticle author article =
    let
        articleRelays =
            article.relays
                |> Set.toList
                -- append max 5 relays so the link doesn't get infinitely long
                |> List.take 5
                |> List.map websocketUrl
    in
    case ( author, article.identifier ) of
        ( Nostr.Profile.AuthorProfile { nip05 } ValidationSucceeded, Just identifier ) ->
            Just <| "/u/" ++ (nip05 |> Maybe.map nip05ToString |> Maybe.withDefault "") ++ "/" ++ identifier

        ( _, Just identifier ) ->
            Nip19.NAddr
                { identifier = identifier
                , pubKey = article.author
                , kind = Nostr.Event.numberForKind article.kind
                , relays = articleRelays
                }
                |> Nip19.encode
                |> Result.toMaybe
                |> Maybe.map (\naddr -> "/a/" ++ naddr)

        ( _, Nothing ) ->
            NEvent
                { id = article.id
                , author = Just article.author
                , kind = Just <| Nostr.Event.numberForKind article.kind
                , relays = articleRelays
                }
                |> Nip19.encode
                |> Result.toMaybe
                |> Maybe.map (\nevent -> "/a/" ++ nevent)


viewTitlePreview : I18Next.Translations -> Bool -> Styles msg -> Maybe String -> Maybe String -> List Css.Style -> Html msg
viewTitlePreview translations followLinks styles maybeTitle maybeLinkTarget textWidthAttr =
    case ( maybeTitle, maybeLinkTarget ) of
        ( Just title, Just linkUrl ) ->
            let
                linkAttributes =
                    if not followLinks then
                        [ Attr.rel "nofollow" ]

                    else
                        []
            in
            a
                (linkAttributes
                    ++ styles.colorStyleGrayscaleTitle
                    ++ styles.textStyleH2
                    ++ [ css
                            (Tw.line_clamp_2 :: textWidthAttr)
                       , href linkUrl
                       , Attr.attribute "aria-label" (Translations.linkToArticleAriaLabel [ translations ] { title = title })
                       ]
                )
                [ text title ]

        ( Just title, Nothing ) ->
            div
                (styles.colorStyleGrayscaleTitle
                    ++ styles.textStyleH2
                    ++ [ css
                            (Tw.line_clamp_2 :: textWidthAttr)
                       ]
                )
                [ text title ]

        ( Nothing, _ ) ->
            emptyHtml


viewListSummary : Styles msg -> List Css.Style -> Maybe String -> I18Next.Translations -> Article -> String -> Html msg
viewListSummary styles textWidthAttr articleUrl translations article summaryText =
    let
        summaryLinesAttr =
            if List.length article.hashtags < 1 then
                [ Tw.line_clamp_5 ]

            else
                [ Tw.line_clamp_3 ]
    in
    a
        [ href (articleUrl |> Maybe.withDefault "")
        , Attr.attribute "aria-label" (Translations.linkToArticleAriaLabel [ translations ] { title = article.title |> Maybe.withDefault article.id })
        ]
        [ div
            (styles.colorStyleGrayscaleText
                ++ styles.textStyleBody
                ++ [ css
                        (summaryLinesAttr ++ textWidthAttr)
                   ]
            )
            [ text summaryText ]
        ]


viewHashTags : I18Next.Translations -> List String -> List Css.Style -> Html msg
viewHashTags translations hashTags widthAttr =
    if List.length hashTags > 0 then
        hashTags
            |> List.map (viewHashTag translations)
            |> List.intersperse (text " / ")
            |> div
                (css
                    (widthAttr
                        ++ [ Tw.space_x_2
                           , Tw.mb_2
                           , Tw.gap_2
                           , Tw.line_clamp_1
                           , Tw.text_clip
                           ]
                    )
                    :: (textStyleArticleHashtags ++ colorStyleArticleHashtags)
                )

    else
        emptyHtml


viewHashTag : I18Next.Translations -> String -> Html msg
viewHashTag translations hashtag =
    a
        [ css [ Tw.inline_block ]
        , href (linkToHashtag hashtag)
        , Attr.rel "nofollow"
        , Attr.attribute "aria-label" (Translations.linkToHashtagAriaLabel [ translations ] { hashtag = hashtag })
        ]
        [ text hashtag ]


viewArticlePreviewBigPicture : ArticlePreviewsData msg -> ArticlePreviewData msg -> Article -> Html msg
viewArticlePreviewBigPicture articlePreviewsData articlePreviewData article =
    let
        styles =
            Ui.Styles.stylesForTheme articlePreviewsData.theme
    in
    div
        [ css
            [ Tw.flex_col
            , Tw.justify_start
            , Tw.items_start
            , Tw.gap_4
            , Tw.inline_flex
            ]
        ]
        [ previewBigPictureImage article articlePreviewsData
        , div
            [ css
                [ Tw.flex_col
                , Tw.justify_start
                , Tw.items_start
                , Tw.gap_3
                , Tw.flex
                ]
            ]
            [ div
                (styles.textStyleH4
                    ++ styles.colorStyleGrayscaleTitle
                    ++ [ css
                            [ Tw.w_96
                            ]
                       ]
                )
                [ text <| Maybe.withDefault "" article.title ]
            , viewAuthorAndDatePreview articlePreviewsData articlePreviewData article
            ]
        ]


previewListImage : I18Next.Translations -> Maybe String -> Article -> Html msg
previewListImage translations articleUrl article =
    case article.image of
        Just image ->
            a
                [ href (articleUrl |> Maybe.withDefault "")
                , Attr.attribute "aria-label" (Translations.linkToArticleAriaLabel [ translations ] { title = article.title |> Maybe.withDefault article.id })
                ]
                [ div
                    [ css
                        [ Tw.w_80
                        , Tw.h_44
                        , Tw.overflow_hidden
                        , Tw.relative
                        ]
                    ]
                    [ img
                        [ Attr.src (Ui.Links.scaledImageLink 384 image)
                        , Attr.style "top" "50%"
                        , Attr.style "left" "50%"
                        , Attr.style "object-fit" "cover"
                        , Attr.style "width" "100%"
                        , Attr.style "height" "100%"
                        , Attr.style "position" "absolute"
                        , Attr.style "transform" "translate(-50%, -50%)"
                        , Attr.attribute "loading" "lazy"
                        ]
                        []
                    ]
                ]

        Nothing ->
            div [] []


previewBigPictureImage : Article -> ArticlePreviewsData msg -> Html msg
previewBigPictureImage article articlePreviewData =
    let
        styles =
            Ui.Styles.stylesForTheme articlePreviewData.theme
    in
    case article.image of
        Just image ->
            div
                [ css
                    [ Tw.w_96
                    , Tw.h_60
                    , Tw.overflow_hidden
                    , Tw.relative
                    , Tw.rounded_xl
                    ]
                ]
                [ img
                    [ Attr.src image
                    , Attr.style "top" "50%"
                    , Attr.style "left" "50%"
                    , Attr.style "object-fit" "cover"
                    , Attr.style "width" "100%"
                    , Attr.style "height" "100%"
                    , Attr.style "position" "absolute"
                    , Attr.style "transform" "translate(-50%, -50%)"
                    , Attr.attribute "loading" "lazy"
                    ]
                    []
                ]

        Nothing ->
            div
                (css
                    [ Tw.w_96
                    , Tw.h_60
                    , Tw.overflow_hidden
                    , Tw.relative
                    , Tw.rounded_xl
                    ]
                    :: styles.colorStyleBackground
                )
                []


viewAuthorAndDatePreview : ArticlePreviewsData msg -> ArticlePreviewData msg -> Article -> Html msg
viewAuthorAndDatePreview articlePreviewsData articlePreviewData article =
    let
        styles =
            Ui.Styles.stylesForTheme articlePreviewsData.theme

        followLinks =
            Nostr.isAuthor articlePreviewsData.nostr article.author
    in
    case articlePreviewData.author of
        Nostr.Profile.AuthorPubkey pubKey ->
            div
                [ css
                    [ Tw.justify_start
                    , Tw.items_center
                    , Tw.gap_2
                    , Tw.inline_flex
                    ]
                ]
                [ viewProfilePubKey articlePreviewsData.browserEnv.translations pubKey
                , timeParagraph styles articlePreviewsData.browserEnv article.publishedAt article.createdAt
                ]

        Nostr.Profile.AuthorProfile profile validationStatus ->
            let
                linkElementWrapper =
                    linkElementForProfile followLinks profile validationStatus
            in
            div
                [ css
                    [ Tw.justify_between
                    , Tw.gap_2
                    , Tw.inline_flex
                    ]
                ]
                [ div
                    [ css
                        [ Tw.justify_start
                        , Tw.items_center
                        , Tw.gap_2
                        , Tw.inline_flex
                        ]
                    ]
                    [ viewProfileImageSmall articlePreviewsData.browserEnv.translations linkElementWrapper (Just profile) validationStatus
                    , div
                        [ css
                            [ Tw.justify_start
                            , Tw.items_start
                            , Tw.gap_2
                            , Tw.flex
                            ]
                        ]
                        [ linkElementWrapper
                            [ div
                                (styles.colorStyleGrayscaleText ++ styles.textStyle14)
                                [ text (profileDisplayName profile.pubKey profile) ]
                            ]
                        , timeParagraph styles articlePreviewsData.browserEnv article.publishedAt article.createdAt
                        ]
                    ]
                , viewArticleEditButton articlePreviewsData article profile.pubKey
                , viewArticleBookmarkButton articlePreviewsData articlePreviewData article
                ]


viewArticleEditButton : ArticlePreviewsData msg -> Article -> PubKey -> Html msg
viewArticleEditButton articlePreviewsData article articleAuthorPubKey =
    if (articlePreviewsData.loginStatus |> loggedInSigningPubKey) == Just articleAuthorPubKey then
        Button.new
            { label = Translations.Posts.editDraftButtonLabel [ articlePreviewsData.browserEnv.translations ]
            , onClick = Nothing
            , theme = articlePreviewsData.theme
            }
            |> Button.withLink (editLink article)
            |> Button.view

    else
        emptyHtml


viewArticleBookmarkButton : ArticlePreviewsData msg -> ArticlePreviewData msg -> Article -> Html msg
viewArticleBookmarkButton articlePreviewsData articlePreviewData article =
    case (loggedInSigningPubKey articlePreviewsData.loginStatus, addressComponentsForArticle article) of
        ( Just _, Just addressComponents ) ->
            BookmarkButton.new
                { model = Dict.get article.id articlePreviewsData.bookmarkButtons
                , interactionObject = InteractionButton.Article article.id addressComponents
                , loginStatus = articlePreviewsData.loginStatus
                , nostr = articlePreviewsData.nostr
                , toMsg = articlePreviewsData.bookmarkButtonMsg article.id
                , theme = articlePreviewsData.theme
                }
                |> BookmarkButton.view

        _ ->
            emptyHtml


editLink : Article -> Maybe String
editLink article =
    nip19ForArticle article
        |> Maybe.map (\nip19 -> Route.toString { path = Route.Path.Write, query = Dict.singleton "a" nip19, hash = Nothing })


timeParagraph : Styles msg -> BrowserEnv -> Maybe Time.Posix -> Time.Posix -> Html msg
timeParagraph styles browserEnv maybePublishedAt createdAt =
    div
        (colorStyleDate ++ styles.textStyle14)
        [ text <| BrowserEnv.formatDate browserEnv (publishedTime createdAt maybePublishedAt) ]


viewProfilePubKey : I18Next.Translations -> PubKey -> Html msg
viewProfilePubKey translations pubKey =
    div
        [ css
            [ Tw.flex
            , Tw.items_center
            , Tw.space_x_2
            , Tw.mb_4
            ]
        ]
        [ viewProfileImageSmall translations (linkElementForProfilePubKey False pubKey) Nothing ValidationUnknown
        , h2
            [ css
                [ Tw.text_sm
                , Tw.font_semibold
                , Tw.text_color Theme.green_500
                , Tw.truncate
                ]
            ]
            [ text <| shortenedPubKey 6 pubKey ]
        ]


viewProfileImage : (List (Html msg) -> Html msg) -> Maybe Profile -> ProfileValidation -> Html msg
viewProfileImage linkElement maybeProfile validationStatus =
    div
        [ css
            [ Tw.relative
            ]
        ]
        [ linkElement
            [ img
                [ Attr.src <| Ui.Profile.profilePicture 112 maybeProfile
                , Attr.alt "Avatar"
                , css
                    [ Tw.min_w_28
                    , Tw.min_h_28
                    , Tw.max_w_28
                    , Tw.max_h_28
                    , Tw.p_1
                    , Tw.rounded_full
                    ]
                ]
                []
            ]
        , div
            [ css
                [ Tw.absolute
                , Tw.top_0
                , Tw.right_0
                , Tw.w_4
                , Tw.h_4
                ]
            ]
            [ Ui.Profile.validationIcon 24 validationStatus
            ]
        ]


viewProfileImageSmall : I18Next.Translations -> (List (Html msg) -> Html msg) -> Maybe Profile -> ProfileValidation -> Html msg
viewProfileImageSmall translations linkElement maybeProfile validationStatus =
    div
        [ css
            [ Tw.relative
            ]
        ]
        [ linkElement
            [ img
                [ css
                    [ Tw.w_8
                    , Tw.h_8
                    , Tw.rounded_3xl
                    ]
                , Attr.src <| Ui.Profile.profilePicture 32 maybeProfile
                , Attr.alt "profile image"
                , Attr.attribute "aria-label" (Translations.linkToProfileAriaLabel [ translations ] { author = maybeProfile |> Maybe.map (\profile -> profileDisplayName profile.pubKey profile) |> Maybe.withDefault "" })
                , Attr.attribute "loading" "lazy"
                ]
                []
            ]
        , div
            [ css
                [ Tw.absolute
                , Tw.top_0
                , Tw.right_0
                , Tw.max_w_2
                , Tw.max_h_2
                ]
            ]
            [ Ui.Profile.validationIcon 16 validationStatus
            ]
        ]


viewTitleSummaryImagePreview : I18Next.Translations -> Bool -> Styles msg -> Author -> Article -> Html msg
viewTitleSummaryImagePreview translations followLinks styles author article =
    div
        [ css
            [ Tw.flex
            , Tw.flex_row
            , Tw.space_x_5
            ]
        ]
        [ div []
            [ viewTitlePreview translations followLinks styles article.title (linkToArticle author article) []
            , viewSummary styles article.summary
            ]
        , viewArticleImage article.image
        ]<|MERGE_RESOLUTION|>--- conflicted
+++ resolved
@@ -210,8 +210,6 @@
         articleRelays =
             article.relays |> Set.map websocketUrl
 
-<<<<<<< HEAD
-
         interactionObject =
             InteractionButton.Article article.id ( article.kind, article.author, article.identifier |> Maybe.withDefault "" )
 
@@ -219,10 +217,6 @@
         previewData =
             { browserEnv = articlePreviewsData.browserEnv
             , loginStatus = articlePreviewsData.loginStatus
-=======
-        interactionsPreviewData =
-            { pubKey = article.author
->>>>>>> dacb4ab9
             , maybeNip19Target = nip19ForArticle article
             , zapRelays = extendedZapRelays articleRelays articlePreviewsData.nostr (articlePreviewsData.loginStatus |> loggedInPubKey)
             , interactionsModel = articlePreviewData.articleInteractions
@@ -365,15 +359,9 @@
                             ++ textStyleReactions
                             ++ contentMargins
                         )
-<<<<<<< HEAD
                         [ viewInteractions previewData "1"
                         , viewContent styles articlePreviewData.loadedContent getProfile article.content
                         , viewInteractions previewData "2"
-=======
-                        [ viewInteractions styles articlePreviewsData.browserEnv interactionsPreviewData "1"
-                        , viewContent styles articlePreviewData.loadedContent getProfile article.content
-                        , viewInteractions styles articlePreviewsData.browserEnv interactionsPreviewData "2"
->>>>>>> dacb4ab9
                         ]
                     , case articlePreviewsData.commenting of
                         Just ( comment, _ ) ->
