module Ui.Shared exposing (..)

import BrowserEnv exposing (BrowserEnv)
import Color
import Components.Icon as Icon exposing (Icon)
import Css
import Erl
import FeatherIcons
import Html.Styled as Html exposing (Html, a, button, div, h2, text)
import Html.Styled.Attributes as Attr exposing (css)
import Html.Styled.Events as Events exposing (..)
import Json.Encode as Encode
import Nostr
import Nostr.Nip19 as Nip19 exposing (NIP19Type(..))
import Nostr.Reactions exposing (Interactions)
<<<<<<< HEAD
import Nostr.Relay exposing (websocketUrl)
import Nostr.Types exposing (PubKey)
import Set exposing (Set)
=======
import Pareto
>>>>>>> 8a5f004d
import Svg.Loaders
import Tailwind.Breakpoints as Bp
import Tailwind.Theme as Theme
import Tailwind.Utilities as Tw
import Ui.Styles exposing (Styles, Theme, stylesForTheme)


extendUrlForScaling : Int -> String -> String
extendUrlForScaling width urlString =
    let
        parsed =
            urlString
                |> Erl.parse
    in
    if isNip96Server parsed then
        parsed
            -- add NIP-96 scaling parameter
            |> Erl.addQuery "w" (String.fromInt width)
            |> Erl.toString

    else
        urlString


isNip96Server : Erl.Url -> Bool
isNip96Server url =
    List.member (String.join "." url.host)
        [ Pareto.paretoNip96Server
        ]


pageLoadingIndicator : Html msg
pageLoadingIndicator =
    Svg.Loaders.rings []
        |> Html.fromUnstyled


thinBorderButton : msg -> String -> Html msg
thinBorderButton onClickMsg title =
    button
        [ css
            [ Tw.bg_color Theme.gray_200
            , Tw.py_2
            , Tw.px_4
            , Tw.rounded_full
            , Css.hover
                [ Tw.bg_color Theme.gray_300
                ]
            ]
        , Events.onClick onClickMsg
        ]
        [ text title ]


linkButton : String -> String -> Html msg
linkButton title url =
    a
        [ css
            [ Tw.bg_color Theme.gray_200
            , Tw.py_2
            , Tw.px_4
            , Tw.rounded_full
            , Css.hover
                [ Tw.bg_color Theme.gray_300
                ]
            ]
        , Attr.href url
        ]
        [ text title ]


modalDialog : Theme -> String -> List (Html msg) -> msg -> Html msg
modalDialog theme title content onClose =
    let
        styles =
            stylesForTheme theme
    in
    div
        [ css
            [ Tw.fixed
            , Tw.inset_0
            , Tw.bg_color Theme.gray_900
            , Tw.bg_opacity_50
            , Tw.flex
            , Tw.justify_center
            , Tw.items_center
            , Tw.z_50
            ]
        ]
        [ div
            (styles.colorStyleBackground
                ++ [ css
                        [ Tw.rounded_lg
                        , Tw.shadow_lg
                        , Tw.p_8
                        , Tw.max_w_sm
                        , Bp.sm
                            [ Tw.max_w_md
                            ]
                        , Bp.md
                            [ Tw.max_w_lg
                            ]
                        ]
                   ]
            )
            [ div
                [ css
                    [ Tw.flex
                    , Tw.justify_between
                    , Tw.items_center
                    , Tw.border_b
                    , Tw.pb_4
                    ]
                ]
                [ h2
                    [ css
                        [ Tw.text_lg
                        , Tw.font_semibold
                        , Tw.text_color Theme.gray_800
                        ]
                    ]
                    [ text title ]
                , button
                    [ css
                        [ Tw.text_color Theme.gray_400
                        , Css.hover
                            [ Tw.text_color Theme.gray_600
                            ]
                        ]
                    , Attr.id "close-modal"
                    , Events.onClick onClose
                    ]
                    [ text " ✕ " ]
                ]
            , div
                []
                content
            ]
        ]


type alias Actions msg =
    { addBookmark : Maybe msg
    , removeBookmark : Maybe msg
    , addReaction : Maybe msg
    , removeReaction : Maybe msg
    }


type alias PreviewData msg =
    { pubKey : PubKey
    , maybeNip19Target : Maybe String
    , zapRelays : Set String
    , actions : Actions msg
    , interactions : Interactions
    }



{-
   Extends the given relays with the inbox relays of the pub-key.
-}


extendedZapRelays : Set String -> Nostr.Model -> Maybe PubKey -> Set String
extendedZapRelays zapRelays nostrModel maybePubKey =
    let
        inboxRelays =
            maybePubKey
                |> Maybe.map (pubkeyInboxRelays nostrModel)
                |> Maybe.withDefault Set.empty
    in
    zapRelays |> Set.union inboxRelays


pubkeyInboxRelays : Nostr.Model -> PubKey -> Set String
pubkeyInboxRelays nostrModel pubKey =
    pubKey
        |> Nostr.getNip65ReadRelaysForPubKey nostrModel
        |> List.map (\relay -> websocketUrl relay.urlWithoutProtocol)
        |> Set.fromList


viewInteractions : Styles msg -> BrowserEnv -> PreviewData msg -> String -> Html msg
viewInteractions styles browserEnv previewData instanceId =
    let
        actions =
            previewData.actions

        interactions =
            previewData.interactions

        ( bookmarkIcon, bookmarkMsg ) =
            if interactions.isBookmarked then
                ( Icon.MaterialIcon Icon.MaterialOutlineBookmarkAdded 30 Icon.Inherit, actions.removeBookmark )

            else
                ( Icon.MaterialIcon Icon.MaterialOutlineBookmarkAdd 30 Icon.Inherit, actions.addBookmark )

        ( reactionIcon, reactionMsg ) =
            case interactions.reaction of
                Just _ ->
                    ( Icon.MaterialIcon Icon.MaterialFavorite 30 (Icon.Color (Color.fromRgba { red = 1.0, green = 0.0, blue = 0.0, alpha = 1.0 })), actions.removeReaction )

                Nothing ->
                    ( Icon.MaterialIcon Icon.MaterialFavoriteBorder 30 Icon.Inherit, actions.addReaction )
    in
    div
        [ css
            [ Tw.justify_start
            , Tw.items_start
            , Tw.gap_6
            , Tw.inline_flex
            ]
        ]
        [ viewReactions styles (Icon.FeatherIcon FeatherIcons.messageSquare) Nothing (Maybe.map String.fromInt interactions.notes) previewData instanceId
        , viewReactions styles reactionIcon reactionMsg (Maybe.map String.fromInt interactions.reactions) previewData instanceId
        , viewReactions styles (Icon.FeatherIcon FeatherIcons.repeat) Nothing (Maybe.map String.fromInt interactions.reposts) previewData instanceId
        , viewReactions styles (Icon.FeatherIcon FeatherIcons.zap) Nothing (Maybe.map (formatZapNum browserEnv) interactions.zaps) previewData instanceId
        , viewReactions styles bookmarkIcon bookmarkMsg (Maybe.map String.fromInt interactions.bookmarks) previewData instanceId
        ]


viewReactions : Styles msg -> Icon -> Maybe msg -> Maybe String -> PreviewData msg -> String -> Html msg
viewReactions styles icon maybeMsg maybeCount previewData instanceId =
    let
        onClickAttr =
            case maybeMsg of
                Just msg ->
                    [ Events.onClick msg, css [ Tw.cursor_pointer ] ]

                Nothing ->
                    []
    in
    div
        (styles.colorStyleLabel
            ++ [ css
                    [ Tw.rounded_3xl
                    , Tw.justify_center
                    , Tw.items_center
                    , Tw.gap_1
                    , Tw.flex
                    ]
               ]
        )
        [ if icon == Icon.FeatherIcon FeatherIcons.zap then
            zapButton previewData.pubKey previewData.maybeNip19Target previewData.zapRelays instanceId

          else
            div
                (onClickAttr
                    ++ [ css
                            [ Tw.w_5
                            , Tw.h_5
                            , Tw.px_0_dot_5
                            , Tw.py_0_dot_5
                            , Tw.justify_center
                            , Tw.items_center
                            , Tw.flex
                            ]
                       ]
                )
                [ Icon.view icon ]
        , div
            []
            [ text (maybeCount |> Maybe.withDefault "0") ]
        ]


formatZapNum : BrowserEnv -> Int -> String
formatZapNum browserEnv milliSats =
    browserEnv.formatNumber "0 a" <| toFloat (milliSats // 1000)


zapButton : PubKey -> Maybe String -> Set String -> String -> Html msg
zapButton pubKey maybeNip19Target zapRelays instanceId =
    let
        maybeNip19TargetAttr =
            maybeNip19Target
                |> Maybe.map
                    (\nip19Target ->
                        if String.startsWith "note" nip19Target then
                            [ Attr.attribute "data-note-id" nip19Target ]

                        else
                            [ Attr.attribute "data-naddr" nip19Target ]
                    )

        maybeNpub =
            Nip19.encode (Npub pubKey) |> Result.toMaybe

        ( nostrZapAttributes, zapComponent ) =
            maybeNpub
                |> Maybe.map
                    (\npub ->
                        ( [ Attr.id ("zap-button-" ++ instanceId)
                          , Attr.attribute "data-npub" npub
                          , Attr.attribute "data-relays" (Set.foldl (\r acc -> r ++ "," ++ acc) "" zapRelays)
                          , Attr.attribute "data-button-color" "#334155"
                          ]
                            ++ Maybe.withDefault [] maybeNip19TargetAttr
                        , Html.node "js-zap-component"
                            [ Attr.property "buttonId" (Encode.string ("zap-button-" ++ instanceId)) ]
                            []
                        )
                    )
                |> Maybe.withDefault ( [], div [] [] )
    in
    button
        (nostrZapAttributes
            ++ [ css
                    [ Tw.w_5
                    , Tw.h_5
                    , Tw.px_0_dot_5
                    , Tw.py_0_dot_5
                    , Tw.justify_center
                    , Tw.items_center
                    , Tw.flex
                    ]
               ]
        )
        [ Icon.view (Icon.FeatherIcon FeatherIcons.zap), zapComponent ]<|MERGE_RESOLUTION|>--- conflicted
+++ resolved
@@ -13,13 +13,9 @@
 import Nostr
 import Nostr.Nip19 as Nip19 exposing (NIP19Type(..))
 import Nostr.Reactions exposing (Interactions)
-<<<<<<< HEAD
 import Nostr.Relay exposing (websocketUrl)
 import Nostr.Types exposing (PubKey)
 import Set exposing (Set)
-=======
-import Pareto
->>>>>>> 8a5f004d
 import Svg.Loaders
 import Tailwind.Breakpoints as Bp
 import Tailwind.Theme as Theme
