module Ui.PicturePost exposing (..)

import BrowserEnv exposing (BrowserEnv)
import Components.InteractionButton as InteractionButton
import Components.Interactions as Interactions
import Dict exposing (Dict)
import Html.Styled as Html exposing (Html, br, div, p, text)
import Html.Styled.Attributes as Attr exposing (css)
import Locale exposing (languageToISOCode)
import Nostr
import Nostr.Event exposing (ImageMetadata)
import Nostr.Nip68 exposing (PicturePost)
import Nostr.Profile exposing (Author(..), ProfileValidation(..), profileDisplayName)
import Nostr.Types exposing (EventId, LoginStatus)
import Tailwind.Utilities as Tw
import Ui.Links
import Ui.Profile
import Ui.Shared exposing (emptyHtml)
import Ui.Styles exposing (Styles, Theme, darkMode, stylesForTheme)
import Url


type alias PicturePostsViewData =
    { theme : Theme
    , browserEnv : BrowserEnv
    , nostr : Nostr.Model
    , interactions : Dict EventId Interactions.Model
    , loginStatus : LoginStatus
    }


type alias PicturePostViewData msg =
    { author : Author
    , toInteractionsMsg : Interactions.Msg msg -> msg
    }


viewPicturePost : PicturePostsViewData -> PicturePostViewData msg -> PicturePost -> Html msg
viewPicturePost picturePostsViewData picturePostViewData picturePost =
    let
        styles =
            stylesForTheme picturePostsViewData.theme

        ( _, maybeProfile, validationStatus ) =
            case picturePostViewData.author of
                AuthorPubkey pubKey ->
                    ( pubKey, Nothing, ValidationUnknown )

                AuthorProfile profile profileValidation ->
                    ( profileDisplayName profile.pubKey profile, Just profile, profileValidation )

<<<<<<< HEAD
        _ =
            linkElementForAuthor picturePostViewData.author

        viewInteractions =
            Interactions.new
                { browserEnv = picturePostsViewData.browserEnv
                , model = Dict.get picturePost.id picturePostsViewData.interactions
                , toMsg = picturePostViewData.toInteractionsMsg
                , theme = picturePostsViewData.theme
                , interactionObject = InteractionButton.PicturePost picturePost.id picturePost.pubKey
                , nostr = picturePostsViewData.nostr
                , loginStatus = picturePostsViewData.loginStatus
                }
                |> Interactions.view
=======
        followLinks =
            Nostr.isAuthor picturePostsViewData.nostr picturePost.pubKey
>>>>>>> dacb4ab9
    in
    div
        [ css
            [ Tw.flex
            , Tw.flex_col
            , Tw.max_w_md
            , Tw.my_6
            , Tw.gap_2
            , Tw.border_b
            , Tw.border_color styles.color1
            , darkMode
                [ Tw.border_color styles.color1DarkMode
                ]
            ]
        , Attr.lang (picturePost.language |> Maybe.map languageToISOCode |> Maybe.withDefault "en")
        ]
        [ case maybeProfile of
            Just profile ->
                Ui.Profile.viewProfileSmall styles followLinks profile validationStatus

            Nothing ->
                emptyHtml
        , case picturePost.title of
            Just title ->
                text title

            Nothing ->
                emptyHtml
        , viewPictures picturePost.pictures
        , viewContent styles picturePost.description
        , viewInteractions
        ]


viewPictures : List ImageMetadata -> Html msg
viewPictures imageMetadataList =
    case imageMetadataList of
        [] ->
            emptyHtml

        [ picture ] ->
            viewImage picture.url

        -- TODO: show additional pictures in a gallery
        firstPicture :: _ ->
            viewImage firstPicture.url


viewImage : String -> Html msg
viewImage url =
    Html.img
        [ Attr.src <| Ui.Links.scaledImageLink 450 url
        , Attr.attribute "loading" "lazy"
        , css
            [ Tw.rounded_sm
            ]
        ]
        []


viewContent : Styles msg -> String -> Html msg
viewContent styles description =
    if description /= "" then
        p
            (styles.colorStyleGrayscaleText
                ++ styles.textStyleBody
                ++ [ css
                        [ Tw.mb_4
                        , Tw.overflow_hidden
                        , Tw.overflow_ellipsis
                        ]
                ]
            )
            (formattedContent description)
    else
        emptyHtml


formattedContent : String -> List (Html msg)
formattedContent content =
    content
        |> String.split "\n"
        |> List.map
            (\line ->
                if isImageUrl line then
                    Html.img
                        [ Attr.src line
                        ]
                        []

                else
                    text line
            )
        |> List.intersperse (br [] [])


isImageUrl : String -> Bool
isImageUrl line =
    line
        |> Url.fromString
        |> Maybe.map
            (\url ->
                String.endsWith "jpeg" url.path
                    || String.endsWith "jpg" url.path
                    || String.endsWith "png" url.path
                    || String.endsWith "webp" url.path
            )
        |> Maybe.withDefault False<|MERGE_RESOLUTION|>--- conflicted
+++ resolved
@@ -49,7 +49,6 @@
                 AuthorProfile profile profileValidation ->
                     ( profileDisplayName profile.pubKey profile, Just profile, profileValidation )
 
-<<<<<<< HEAD
         _ =
             linkElementForAuthor picturePostViewData.author
 
@@ -64,10 +63,9 @@
                 , loginStatus = picturePostsViewData.loginStatus
                 }
                 |> Interactions.view
-=======
+
         followLinks =
             Nostr.isAuthor picturePostsViewData.nostr picturePost.pubKey
->>>>>>> dacb4ab9
     in
     div
         [ css
